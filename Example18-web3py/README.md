--- conflicted
+++ resolved
@@ -8,7 +8,7 @@
 - ganache-cli: 通过node来安装，快速构建在本地的区块链
 - [brownie](https://eth-brownie.readthedocs.io/en/stable/toctree.html) ：作为python的软件包来安装，类似于truffle，使用它可以更方便编译或者生成项目文件，在这里为了演示web3.py的接口，不使用它的其他功能
 
-<<<<<<< HEAD
+
 ## 安装 ganache-cli ( ganache-cli 已安装可跳过此步骤 )
 - 使用 npm 安装 
 ```
@@ -46,29 +46,6 @@
 ```
 python 1_deploy_using_web3.py
 ```
-=======
-## Steps
-- ganache-cli运行ganache链，在默认配置下会生成10个测试账号，每个中有100ETH，一般可以通过 localhost:8545 来链接，值得注意
-的是ganache会为我们管理这10个测试账号的私钥，这样我们可以在脚本中直接使用send_transaction而不必对其进行显式签名
- 
-
-- 建立项目，目录结构如下：
-  - Project/
-    - build/
-    - contracts/
-      - contract1.sol
-      - contract2.sol
-      - ...
-    - scripts/
-    - tests/
-    - README.md
-    - .gitignore
-      
-- 编译contracts中的智能合约，可以参考solidity官网的编译指南（各种框架都能很方便地编译，这里为了展示原始的步骤）
-
-- 以ERC20代币发行为例来说明如何在ganache上发行一种代币，从[openZeppelin](https://github.com/OpenZeppelin/openzeppelin-contracts) 的网站上可以
-下载模板程序，将其拷贝到相关目录结构中
->>>>>>> 7c89e4fa
 
 
 ## 参考链接
