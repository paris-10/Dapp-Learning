--- conflicted
+++ resolved
@@ -6,7 +6,7 @@
 L (limit threshold)   [X-R, X], or [X, X+R]
 每隔12小时，触发rebalance函数。
 
-<<<<<<< HEAD
+
 ## 相关依赖  
 - python3 
 - [brownie](https://eth-brownie.readthedocs.io/en/stable/toctree.html)
@@ -27,22 +27,29 @@
 - 执行测试  
 ```
 brownie test 
+``` 
+
+## rinkeby测试网部署 
+- 配置账户 
+```
+brownie addcounts new deployer
 ```
 
+- 设置 WEB3_INFURA_PROJECT_ID 
+``` 
+export WEB3_INFURA_PROJECT_ID=0aae8358bfe04803b8e75bb4755eaf07
+```
 
-=======
-## 项目执行步骤
- [源码地址](https://github.com/charmfinance/alpha-vaults-contracts)
- rinkeby测试网部署步骤：
- ```
-  1 brownie pm install Uniswap/uniswap-v3-periphery@1.0.0
-  2 brownie test
-  3 brownie addcounts new deployer
-  4 export WEB3_INFURA_PROJECT_ID=0aae8358bfe04803b8e75bb4755eaf07
-  5 export ETHERSCAN_TOKEN=xxxxxxxxxx
-  6 brownie run deploy_rinkeby.py --network rinkeby
+- 设置 ETHERSCAN_TOKEN 
 ```
->>>>>>> 75a27da4
+export ETHERSCAN_TOKEN=xxxxxxxxxx
+``` 
+
+- 部署 
+```
+brownie run deploy_rinkeby.py --network rinkeby
+```
+
 ## 参考链接：
 - 策略研究: https://learn.charm.fi/charm-finance/alpha-vaults/strategy  
 - git 代码: https://github.com/charmfinance/alpha-vaults-contracts 