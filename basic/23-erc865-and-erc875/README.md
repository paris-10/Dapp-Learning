--- conflicted
+++ resolved
@@ -1,9 +1,5 @@
 ## 概要  
-<<<<<<< HEAD
 本样例主要介绍 ERC865, ERC875, EIP712, ERC777, ERC1155 这些合约功能及基本使用.
-=======
-本样例主要介绍 ERC865, ERC875, EIP712 这三个合约功能及基本使用.
->>>>>>> 5e8fa184
 
 ### ERC865 
 要在以太坊区块链上执行任何交易, 您必须付费. 该费用将支付给矿工用于采矿交易, 将其放入区块并保护区块链.   
@@ -25,8 +21,6 @@
 - 一次买卖中, ERC875 只需要一次交易, 因此只需要支付一次 gas.（通过magiclink的方式，实现了原子交易）  
 - 多个代币可以在一次交易中进行买卖.（比如卖家需要10张票打包销售）
   
-<<<<<<< HEAD
-
 ### EIP712  
 EIP-712是一种更高级, 更安全的交易签名方法. 使用该标准不仅可以签署交易并且可以验证签名，而且可以将数据与签名一起传递到智能合约中,并且可以根据该数据验证签名以了解签名者是否是实际发送该签名的人要在交易中调用的数据.       
 EIP-712提出了数据的标准结构和从结构化消息生成散列的定义过程, 然后使用此散列生成签名. 通过这种方式, 为发送交易生成的签名与为验证身份或任何其他目的生成的签名之间就有了明显的区别.  
@@ -36,12 +30,6 @@
 1. ERC20 标准没办法在合约里记录是谁发过来多少币  
 2. ERC20 标准没有一个转账通知机制, 很多ERC20代币误转到合约之后, 再也没有办法把币转移出来, 已经有大量的ERC20 因为这个原因被锁死, 如锁死的QTUM, 锁死的EOS   
 3. ERC20 转账时, 无法携带额外的信息, 例如我们有一些客户希望让用户使用 ERC20 代币购买商品，因为转账没法携带额外的信息, 用户的代币转移过来, 不知道用户具体要购买哪件商品, 从而展加了线下额外的沟通成本  
-=======
-
-### EIP712  
-EIP-712是一种更高级, 更安全的交易签名方法. 使用该标准不仅可以签署交易并且可以验证签名，而且可以将数据与签名一起传递到智能合约中,并且可以根据该数据验证签名以了解签名者是否是实际发送该签名的人要在交易中调用的数据.       
-EIP-712提出了数据的标准结构和从结构化消息生成散列的定义过程, 然后使用此散列生成签名. 通过这种方式, 为发送交易生成的签名与为验证身份或任何其他目的生成的签名之间就有了明显的区别.  
->>>>>>> 5e8fa184
 
 - ERC777 作用   
 ERC777很好的解决了这些问题, 同时ERC777 也兼容 ERC20 标准. ERC777 在 ERC20的基础上定义了 send(dest, value, data) 来转移代币, send函数额外的参数用来携带其他的信息. 
