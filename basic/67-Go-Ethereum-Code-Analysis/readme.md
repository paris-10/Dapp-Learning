--- conflicted
+++ resolved
@@ -35,13 +35,10 @@
 
 ## 账本管理
 
-<<<<<<< HEAD
 ## EIP协议相关改进
 - [EIP2929和EIP2930带来的AccessList访问机制](EIP/accesslist.md)
 
 
-=======
->>>>>>> 6c87fedb
 ## 参考链接
 
 - laizy 以太坊源码解析： <https://github.com/laizy/ethereum-review>
