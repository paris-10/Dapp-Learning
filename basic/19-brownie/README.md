--- conflicted
+++ resolved
@@ -46,21 +46,12 @@
 ganache-cli
 ``` 
 
-<<<<<<< HEAD
 ## 创建空的 brownie 项目并初始化
 ```sh
 mkdir brownie_test
 cd brownie_test
 brownie init
 ```
-=======
-- 安装依赖
-```
-pip install requirement.txt
-``` 
-
-## 编译合约 
->>>>>>> 469e2a54
 
 ## 复制合约及测试脚本  
 ```sh
