--- conflicted
+++ resolved
@@ -3,13 +3,7 @@
 
 - 本样例发送交易到 Infura , 需要创建相应的 Infura Project, 可以参考如下资料进行创建    
 https://ithelp.ithome.com.tw/articles/10202794   
-<<<<<<< HEAD
 
-=======
- 
-- 为方便代码测试, 在 .env 中放入的私钥，格式为 "PRIVATE_KEY=xxxx", 然后代码自动从中读取, 样例文件可参考 .env.example  
- 
->>>>>>> 6e1578c0
 - 同时在 BiliBili 上有上传本样例代码的讲解演示:   
 https://www.bilibili.com/video/BV1Y44y1r7E6/
 
