--- conflicted
+++ resolved
@@ -1,16 +1,11 @@
 ## 前言
 通过本样例代码，使开发者了解合约编译，部署的基本流程，并掌握基本的 web3js 接口使用方法
 
-- 本样例发送交易到 Infura , 需要创建相应的 Infura Project, 可以参考如下资料进行创建    
-<<<<<<< HEAD
-https://ithelp.ithome.com.tw/articles/10202794。在成功创建 Infura Project 后，可以获取相应的PROJECT ID
+- 本样例发送交易到 Infura , 需要创建相应的 Infura Project, 可以参考如下资料进行创建
+https://ithelp.ithome.com.tw/articles/10202794 在成功创建 Infura Project 后，可以获取相应的PROJECT ID
  
 - 为方便代码测试, 在 .env 中放入私钥和Infura Project ID，格式为 "PRIVATE_KEY=xxxx" "INFURA_ID=yyyyyyyy", index.js代码会自动从中读取, 样例文件可参考 .env.example  
- 
-=======
-https://ithelp.ithome.com.tw/articles/10202794   
 
->>>>>>> 47a63345
 - 同时在 BiliBili 上有上传本样例代码的讲解演示:   
 https://www.bilibili.com/video/BV1Y44y1r7E6/
 
