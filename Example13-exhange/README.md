## 简介
本样例主要介绍 etherdelta 合约逻辑, 演示对 etherdelta 合约的基本使用.

有去中心化交易所， 有 etherdelta 订单薄模式和uniswap的AMM做市商模式。
待集成 0x & bancor & kyber
<<<<<<< HEAD
=======
   
### uniswap-v1-like
>>>>>>> ccfc7d23

仿uniV1项目，详情参见 [./uniswap-v1-like/README.md](./uniswap-v1-like/README.md)

## 参考链接

https://github.com/etherdelta/smart_contract/blob/master/etherdelta.sol   
https://github.com/Uniswap/old-solidity-contracts/blob/master/contracts/Exchange/UniswapExchange.sol
https://zhuanlan.zhihu.com/p/96664332
https://github.com/PhABC/ethereum-alarm-clock 
https://www.codementor.io/@yosriady/signing-and-verifying-ethereum-signatures-vhe8ro3h6   
https://jeiwan.net/posts/programming-defi-uniswap-1/  <|MERGE_RESOLUTION|>--- conflicted
+++ resolved
@@ -3,12 +3,8 @@
 
 有去中心化交易所， 有 etherdelta 订单薄模式和uniswap的AMM做市商模式。
 待集成 0x & bancor & kyber
-<<<<<<< HEAD
-=======
-   
+
 ### uniswap-v1-like
->>>>>>> ccfc7d23
-
 仿uniV1项目，详情参见 [./uniswap-v1-like/README.md](./uniswap-v1-like/README.md)
 
 ## 参考链接
