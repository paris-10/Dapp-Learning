--- conflicted
+++ resolved
@@ -9,17 +9,10 @@
     console.log(owner.address)
     console.log(addr1.address)
 
-<<<<<<< HEAD
-    const Token = await ethers.getContractFactory("MYERC721");
-
-    const hardhatToken = await Token.deploy("MYERC721","TEST");
-    console.log(hardhatToken.address);
-=======
     const contractfactory = await ethers.getContractFactory("MYERC721");
     const myerc721 = await contractfactory.deploy("MYERC721","TEST");
 
     console.log(myerc721.address);
->>>>>>> 46a616e1
 
     const ownerBalance = await myerc721.balanceOf(owner.address);
     expect("0").to.equal(ownerBalance);
