// We require the Hardhat Runtime Environment explicitly here. This is optional 
// but useful for running the script in a standalone fashion through `node <script>`.
//
// When running the script with `hardhat run <script>` you'll find the Hardhat
// Runtime Environment's members available in the global scope.
const hre = require("hardhat");
const ipfsAPI = require('ipfs-api')
const fs = require("fs");
const { ethers, network } = require("hardhat");
const { checkServerIdentity } = require("tls");
const { resolve } = require("path");


async function main() {

    const [deployer] = await ethers.getSigners();


    console.log(
        "Deploying contracts with the account:",
        deployer.address
    );

    const contractfactory = await ethers.getContractFactory("MYERC721");
    const myerc721Ins = await contractfactory.deploy("MYERC721","TEST");

    console.log("ERC721 address:", myerc721Ins.address);

<<<<<<< HEAD
    // 监听 Transfer 事件
    myerc721Ins.on("Transfer", (from, to , token) => {
      console.log("Mint token successfully, and the token id is ", String(token));

      myerc721Ins.tokenURI(token).then((URL)=>{
        console.log(`The URL of token ${token} is ${URL}`)
        process.exit(0)
      }).catch(error => {
        console.error(error);
        process.exit(1);
      })
    })
=======
    const tokenId;

    // 监听 Transfer 事件
    myerc721Ins.on("Transfer", (from, to , token) => {
      tokenId = token
      console.log("Mint token successfully, and the tokenid is ", tokenId);

      tokenId = token
      return myerc721Ins.tokenURI(token)
    }).then((URL) => {
      console.log(`The URl of token ${tokenId} is ${URL}`)
      process.exit(0)
    }
    )
>>>>>>> 9c513f42

    // 调用 ipfs add 上传文件
    console.log("Going to add art.jpg to ipfs")
    const ipfs = ipfsAPI('localhost', '5001', {protocol: 'http'})
    const filecontent = fs.readFileSync('./art.jpg')
    const filesHash= (await ipfs.add(filecontent))[0].hash

    console.log(`IPFS URL of art.jpg is : /ipfs/${filesHash}`)

    // 文件 hash 上链
    console.log("Going to create a token with ipfs url")
    const ipfsurl = "/ipfs/" + filesHash
    myerc721Ins.mintWithTokenURI(deployer.address, ipfsurl)

}

// We recommend this pattern to be able to use async/await everywhere
// and properly handle errors.
main()
  .then(() => {})
  .catch(error => {
    console.error(error);
    process.exit(1);
  });<|MERGE_RESOLUTION|>--- conflicted
+++ resolved
@@ -26,7 +26,6 @@
 
     console.log("ERC721 address:", myerc721Ins.address);
 
-<<<<<<< HEAD
     // 监听 Transfer 事件
     myerc721Ins.on("Transfer", (from, to , token) => {
       console.log("Mint token successfully, and the token id is ", String(token));
@@ -39,22 +38,6 @@
         process.exit(1);
       })
     })
-=======
-    const tokenId;
-
-    // 监听 Transfer 事件
-    myerc721Ins.on("Transfer", (from, to , token) => {
-      tokenId = token
-      console.log("Mint token successfully, and the tokenid is ", tokenId);
-
-      tokenId = token
-      return myerc721Ins.tokenURI(token)
-    }).then((URL) => {
-      console.log(`The URl of token ${tokenId} is ${URL}`)
-      process.exit(0)
-    }
-    )
->>>>>>> 9c513f42
 
     // 调用 ipfs add 上传文件
     console.log("Going to add art.jpg to ipfs")
@@ -78,4 +61,4 @@
   .catch(error => {
     console.error(error);
     process.exit(1);
-  });+  });
