--- conflicted
+++ resolved
@@ -63,15 +63,12 @@
 - [Standford Online Course: CS 251 Bitcoin and Cryptocurrencies](https://cs251.stanford.edu/syllabus.html)
 - [MIT Online Course: Blockchain and Money by Prof. Gary Gensler](https://ocw.mit.edu/courses/sloan-school-of-management/15-s12-blockchain-and-money-fall-2018/video-lectures/)
 
-<<<<<<< HEAD
 ## 实操演示项目列表
   开发群定期分享经典项目实操演示，欢迎添加你想实操演示的项目，请参考[文档](./dapp-demo.md)
-=======
 
 **经典网站收藏**  
 - [收录经典的网站](./ClassicWebSites.md)     
 可以填加个人认为, 包括 NFT, 以太坊 等有价值的网站
->>>>>>> 8cf8dd83
 
 ## 基础任务 - Basic Tasks
 
