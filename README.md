<<<<<<< HEAD
# DappLearn
  ## Dapp 学习项目
  本项目适合零基础开发者入门区块链 DAPP 开发，了解和开发 DeFi 项目。  
  
  主要工具是 web3.js（hardhat), web3.py (Brownie) ，我们选取主流技术和项目作为研究对象，可以认领待完成的任务或者自由添加自己感兴趣的项目。项目分基础组件任务卡和项目任务卡，基础任务卡是基本工具组件的了解和集成，项目任务卡是主流 DeFi, NFT, DAO 的典型项目。  
  
  
  ## 基础知识
  
  **建议开发者先阅读[《精通以太坊》](https://github.com/inoutcode/ethereum_book)**   
  
  - 以太坊原理书：https://ethbook.abyteahead.com/howto.html  
  - 以太坊开发工具汇总：https://learnblockchain.cn/article/2006  
  
  ## 必备工具清单  
  开发前请安装安装和了解一下工具：  
  - metamask（浏览器钱包插件）: https://www.jianshu.com/p/b5b2c05e9090  
  导出私钥放到各项目的sk.txt文件里  
  - infura（节点服务）: https://infura.io/  
  - 测试均连接kovan测试网，kovan测试ETH申请: https://faucet.kovan.network  
  - etherscan: 以太坊区块链浏览器: https://kovan.etherscan.io  
  - JSON-PRC接口: https://eth.wiki/json-rpc/API  
  - tenderly合约验证 https://dashboard.tenderly.co/explorer  
  
  
  ## 合约参考库
  https://github.com/HQ20/contracts  
  https://github.com/OpenZeppelin/openzeppelin-contracts  

 
 ##  任务列表：
  - day-7 hardhat         
  - day-8 graph      
   
  - day-9 react（metamask）   
       https://github.com/Fankouzu/smart-contract/tree/master/Solidity%20Lesson%2005 
       https://create-react-app.dev/docs/getting-started/  
       https://github.com/nomiclabs/hardhat-hackathon-boilerplate      
  - day-10  ERC721+ ERC1155 + ipfs    
    https://docs.ipfs.io/   
    https://mp.weixin.qq.com/s?__biz=MzU5NzUwODcyMw==&mid=2247487056&idx=1&sn=d671430080280ddc58517f82ddb943e8&chksm=fe53194cc924905aca2c26587b19635a7fd55bf00dd6150cdcc8966bc71bbb035e7ea3bb6910&cur_album_id=1540931513159057418&scene=189#rd
     
  - day-11 react + express + hardhat  
     
  - day-12 scaffold-ETH  
  
    https://github.com/austintgriffith/scaffold-eth  
  
  - day-13 simple Exchange & auction    
    https://github.com/etherdelta/smart_contract/blob/master/etherdelta.sol       
 
  - day-14 nft-blindbox-chainlink-api    
     https://mp.weixin.qq.com/s/h0uTWY7vzd-CMdr1pE7_YQ
  
  - day-15 nft-blindbox-chainlink-vrf    
       https://learnblockchain.cn/article/1776
          
  - day-16 pooltogether
      decentralized lottery
      
  - day-17 Crowdfund    
   
  - day-18 web3.py   
     https://web3py.readthedocs.io/en/stable/quickstart.html
     
  - day-19 brownie
  
  - day-20 scaffold-flash-loan
 
  - day-21 scaffold-Lender  
  
      https://github.com/austintgriffith/scaffold-eth/tree/defi-rtokens
      https://github.com/austintgriffith/scaffold-eth/tree/unifactory
      https://github.com/austintgriffith/scaffold-eth/tree/clr-dev
      https://medium.com/dapphub/introducing-ds-math-an-innovative-safe-math-library-d58bc88313da
  - day-22 scaffold-zk
  
  - day-23 snapshot  
  
    https://www.chainnews.com/articles/038258049958.htm  
    https://snapshot.org/#/
  
  - day-24 vyper
  
  - day-25 multi-sig-wallet  
  https://zhuanlan.zhihu.com/p/337823524  
  
  
  - day-26 wallet develop  
  
    https://learnblockchain.cn/2019/04/11/wallet-dev-guide/#ethers.js  
  
  
  - day-27 Quadratic vote  
  
     https://www.chainnews.com/zh-hant/articles/460460084917.htm
 
 
 - day-28 optimism layer2  
       https://community.optimism.io/docs/developers/integration.html#step-1-compiling-contracts    
       https://medium.com/plasma-group/ethereum-smart-contracts-in-l2-optimistic-rollup-2c1cef2ec537
   
 
 
 
 ##  defi进阶
  ### Learn-DEFI-XXX   
  - P1 uniswap 
    https://medium.com/@austin_48503/%EF%B8%8F-minimum-viable-exchange-d84f30bd0c90
    V3 https://learnblockchain.cn/article/2357
  
  - P2 compound  
  
  - P3 aave  
     https://azfuller20.medium.com/lend-with-aave-v2-20bacceedade
     
     https://github.com/austintgriffith/scaffold-eth/blob/lender-swap/packages/hardhat/contracts/AavEth.sol
  
  - P4 snx   
    https://github.com/Synthetixio  
  - P5 Curve
  
  - P6 0x-protocol     
    https://blog.0xproje 
    
    
  - P7 bancor  
  
  - P8 YFI    
 ##  nft进阶
 
 ### Learn-NFT-XXX   
 - opensea
  
  
 ## dao进阶  
 - aragon
 
=======
# Rebase Courses

本项目适合零基础开发者入门区块链 DAPP 开发，了解和开发 DeFi 项目。  

主要工具是 web3.js（hardhat), web3.py (Brownie) ，我们选取主流技术和项目作为研究对象，可以认领待完成的任务或者自由添加自己感兴趣的项目。项目分基础组件任务卡和项目任务卡，基础任务卡是基本工具组件的了解和集成，项目任务卡是主流 DeFi, NFT, DAO 的典型项目。  


## 基础知识

**建议开发者先阅读[《精通以太坊》](https://github.com/inoutcode/ethereum_book)**   

- 以太坊原理书：https://ethbook.abyteahead.com/howto.html  
- 以太坊开发工具汇总：https://learnblockchain.cn/article/2006  

## 必备工具清单  
开发前请安装安装和了解一下工具：  
- metamask（浏览器钱包插件）: https://www.jianshu.com/p/b5b2c05e9090  
导出私钥放到各项目的sk.txt文件里  
- infura（节点服务）: https://infura.io/  
- 测试均连接kovan测试网，kovan测试ETH申请: https://faucet.kovan.network  
- etherscan: 以太坊区块链浏览器: https://kovan.etherscan.io  
- JSON-PRC接口: https://eth.wiki/json-rpc/API  
- tenderly合约验证 https://dashboard.tenderly.co/explorer  


## 合约参考库
https://github.com/HQ20/contracts  
https://github.com/OpenZeppelin/openzeppelin-contracts  


## 基础课程列表
- Day-7 hardhat  

- Day-8 graph  

- Day-9 react（metamask)  
https://github.com/Fankouzu/smart-contract/tree/master/Solidity%20Lesson%2005  
https://create-react-app.dev/docs/getting-started/  
https://github.com/nomiclabs/hardhat-hackathon-boilerplate  

- Day-10  ERC721+ ERC1155 + ipfs  
https://docs.ipfs.io/  
https://mp.weixin.qq.com/s?__biz=MzU5NzUwODcyMw==&mid=2247487056&idx=1&sn=d671430080280ddc58517f82ddb943e8&chksm=fe53194cc924905aca2c26587b19635a7fd55bf00dd6150cdcc8966bc71bbb035e7ea3bb6910&cur_album_id=1540931513159057418&scene=189#rd  

- Day-11 react + express + hardhat  

- Day-12 scaffold-ETH  
https://github.com/austintgriffith/scaffold-eth  

- Day-13 simple Exchange & auction  
https://github.com/etherdelta/smart_contract/blob/master/etherdelta.sol  

- Day-14 nft-blindbox-chainlink-api  
https://mp.weixin.qq.com/s/h0uTWY7vzd-CMdr1pE7_YQ  

- Day-15 nft-blindbox-chainlink-vrf  
https://learnblockchain.cn/article/1776  

- Day-16 pooltogether  
decentralized lottery  

- Day-17 Crowdfund  

- Day-18 web3.py  
https://web3py.readthedocs.io/en/stable/quickstart.html  

- Day-19 brownie  

- Day-20 scaffold-flash-loan  

- Day-21 scaffold-Lender  
https://github.com/austintgriffith/scaffold-eth/tree/defi-rtokens  
https://github.com/austintgriffith/scaffold-eth/tree/unifactory  
https://github.com/austintgriffith/scaffold-eth/tree/clr-dev  
https://medium.com/dapphub/introducing-ds-math-an-innovative-safe-math-library-d58bc88313da  

- Day-22 scaffold-zk  

- Day-23 snapshot  
https://www.chainnews.com/articles/038258049958.htm    
https://snapshot.org/#/  

- Day-24 vyper  

- Day-25 multi-sig-wallet  
https://zhuanlan.zhihu.com/p/337823524  

- Day-26 wallet develop  
https://learnblockchain.cn/2019/04/11/wallet-dev-guide/#ethers.js  

- Day-27 Quadratic vote  
https://www.chainnews.com/zh-hant/articles/460460084917.htm  

- Day-28 optimism layer2  
https://community.optimism.io/docs/developers/integration.html#step-1-compiling-contracts   
https://medium.com/plasma-group/ethereum-smart-contracts-in-l2-optimistic-rollup-2c1cef2ec537  


## DeFi 进阶
### Learn-DEFI-XXX   

- P1 Uniswap  
https://medium.com/@austin_48503/%EF%B8%8F-minimum-viable-exchange-d84f30bd0c90   
V3 https://learnblockchain.cn/article/2357  

- P2 Compound  

- P3 Aave  
https://azfuller20.medium.com/lend-with-aave-v2-20bacceedade  

https://github.com/austintgriffith/scaffold-eth/blob/lender-swap/packages/hardhat/contracts/AavEth.sol  

- P4 SNX  
https://github.com/Synthetixio  

- P5 Curve  

- P6 0x-protocol  
https://blog.0xproject.com/  

- P7 Bancor  

- P8 YFI  


## NFT 进阶

### Learn-NFT-XXX   
- OpenSea


## DAO 进阶  
- Aragon

>>>>>>> 550e3450

## 如何参与

- 关注公众号 「Rebase社区」，回复「Rebase Courses」获得 Maintainer @yanyanho 联系方式
<<<<<<< HEAD
- 参与项目的开发者务必保证能够至少每两周提交一个PR
- script脚本目录下测试案例保证能在kovan网调试成功，test目录下测试案例连本地节点调试成功 
=======
- 参与项目的开发者务必保证能够至少每两周提交一个PR
>>>>>>> 550e3450
<|MERGE_RESOLUTION|>--- conflicted
+++ resolved
@@ -1,143 +1,3 @@
-<<<<<<< HEAD
-# DappLearn
-  ## Dapp 学习项目
-  本项目适合零基础开发者入门区块链 DAPP 开发，了解和开发 DeFi 项目。  
-  
-  主要工具是 web3.js（hardhat), web3.py (Brownie) ，我们选取主流技术和项目作为研究对象，可以认领待完成的任务或者自由添加自己感兴趣的项目。项目分基础组件任务卡和项目任务卡，基础任务卡是基本工具组件的了解和集成，项目任务卡是主流 DeFi, NFT, DAO 的典型项目。  
-  
-  
-  ## 基础知识
-  
-  **建议开发者先阅读[《精通以太坊》](https://github.com/inoutcode/ethereum_book)**   
-  
-  - 以太坊原理书：https://ethbook.abyteahead.com/howto.html  
-  - 以太坊开发工具汇总：https://learnblockchain.cn/article/2006  
-  
-  ## 必备工具清单  
-  开发前请安装安装和了解一下工具：  
-  - metamask（浏览器钱包插件）: https://www.jianshu.com/p/b5b2c05e9090  
-  导出私钥放到各项目的sk.txt文件里  
-  - infura（节点服务）: https://infura.io/  
-  - 测试均连接kovan测试网，kovan测试ETH申请: https://faucet.kovan.network  
-  - etherscan: 以太坊区块链浏览器: https://kovan.etherscan.io  
-  - JSON-PRC接口: https://eth.wiki/json-rpc/API  
-  - tenderly合约验证 https://dashboard.tenderly.co/explorer  
-  
-  
-  ## 合约参考库
-  https://github.com/HQ20/contracts  
-  https://github.com/OpenZeppelin/openzeppelin-contracts  
-
- 
- ##  任务列表：
-  - day-7 hardhat         
-  - day-8 graph      
-   
-  - day-9 react（metamask）   
-       https://github.com/Fankouzu/smart-contract/tree/master/Solidity%20Lesson%2005 
-       https://create-react-app.dev/docs/getting-started/  
-       https://github.com/nomiclabs/hardhat-hackathon-boilerplate      
-  - day-10  ERC721+ ERC1155 + ipfs    
-    https://docs.ipfs.io/   
-    https://mp.weixin.qq.com/s?__biz=MzU5NzUwODcyMw==&mid=2247487056&idx=1&sn=d671430080280ddc58517f82ddb943e8&chksm=fe53194cc924905aca2c26587b19635a7fd55bf00dd6150cdcc8966bc71bbb035e7ea3bb6910&cur_album_id=1540931513159057418&scene=189#rd
-     
-  - day-11 react + express + hardhat  
-     
-  - day-12 scaffold-ETH  
-  
-    https://github.com/austintgriffith/scaffold-eth  
-  
-  - day-13 simple Exchange & auction    
-    https://github.com/etherdelta/smart_contract/blob/master/etherdelta.sol       
- 
-  - day-14 nft-blindbox-chainlink-api    
-     https://mp.weixin.qq.com/s/h0uTWY7vzd-CMdr1pE7_YQ
-  
-  - day-15 nft-blindbox-chainlink-vrf    
-       https://learnblockchain.cn/article/1776
-          
-  - day-16 pooltogether
-      decentralized lottery
-      
-  - day-17 Crowdfund    
-   
-  - day-18 web3.py   
-     https://web3py.readthedocs.io/en/stable/quickstart.html
-     
-  - day-19 brownie
-  
-  - day-20 scaffold-flash-loan
- 
-  - day-21 scaffold-Lender  
-  
-      https://github.com/austintgriffith/scaffold-eth/tree/defi-rtokens
-      https://github.com/austintgriffith/scaffold-eth/tree/unifactory
-      https://github.com/austintgriffith/scaffold-eth/tree/clr-dev
-      https://medium.com/dapphub/introducing-ds-math-an-innovative-safe-math-library-d58bc88313da
-  - day-22 scaffold-zk
-  
-  - day-23 snapshot  
-  
-    https://www.chainnews.com/articles/038258049958.htm  
-    https://snapshot.org/#/
-  
-  - day-24 vyper
-  
-  - day-25 multi-sig-wallet  
-  https://zhuanlan.zhihu.com/p/337823524  
-  
-  
-  - day-26 wallet develop  
-  
-    https://learnblockchain.cn/2019/04/11/wallet-dev-guide/#ethers.js  
-  
-  
-  - day-27 Quadratic vote  
-  
-     https://www.chainnews.com/zh-hant/articles/460460084917.htm
- 
- 
- - day-28 optimism layer2  
-       https://community.optimism.io/docs/developers/integration.html#step-1-compiling-contracts    
-       https://medium.com/plasma-group/ethereum-smart-contracts-in-l2-optimistic-rollup-2c1cef2ec537
-   
- 
- 
- 
- ##  defi进阶
-  ### Learn-DEFI-XXX   
-  - P1 uniswap 
-    https://medium.com/@austin_48503/%EF%B8%8F-minimum-viable-exchange-d84f30bd0c90
-    V3 https://learnblockchain.cn/article/2357
-  
-  - P2 compound  
-  
-  - P3 aave  
-     https://azfuller20.medium.com/lend-with-aave-v2-20bacceedade
-     
-     https://github.com/austintgriffith/scaffold-eth/blob/lender-swap/packages/hardhat/contracts/AavEth.sol
-  
-  - P4 snx   
-    https://github.com/Synthetixio  
-  - P5 Curve
-  
-  - P6 0x-protocol     
-    https://blog.0xproje 
-    
-    
-  - P7 bancor  
-  
-  - P8 YFI    
- ##  nft进阶
- 
- ### Learn-NFT-XXX   
- - opensea
-  
-  
- ## dao进阶  
- - aragon
- 
-=======
 # Rebase Courses
 
 本项目适合零基础开发者入门区块链 DAPP 开发，了解和开发 DeFi 项目。  
@@ -153,7 +13,7 @@
 - 以太坊开发工具汇总：https://learnblockchain.cn/article/2006  
 
 ## 必备工具清单  
-开发前请安装安装和了解一下工具：  
+开发前请安装和了解以下工具：  
 - metamask（浏览器钱包插件）: https://www.jianshu.com/p/b5b2c05e9090  
 导出私钥放到各项目的sk.txt文件里  
 - infura（节点服务）: https://infura.io/  
@@ -168,29 +28,26 @@
 https://github.com/OpenZeppelin/openzeppelin-contracts  
 
 
-## 基础课程列表
+## 基础课程列表(可自由添加任务卡)
+- Day-1 web3j-deploy 
+- Day-2 web3j-transaction 
+- Day-3 web3j-erc20
+- Day-4 web3j-truffle
+- Day-5 ethersjs-erc20
+- Day-6 ethersjs-waffle
 - Day-7 hardhat  
-
 - Day-8 graph  
-
 - Day-9 react（metamask)  
-https://github.com/Fankouzu/smart-contract/tree/master/Solidity%20Lesson%2005  
-https://create-react-app.dev/docs/getting-started/  
-https://github.com/nomiclabs/hardhat-hackathon-boilerplate  
-
 - Day-10  ERC721+ ERC1155 + ipfs  
-https://docs.ipfs.io/  
-https://mp.weixin.qq.com/s?__biz=MzU5NzUwODcyMw==&mid=2247487056&idx=1&sn=d671430080280ddc58517f82ddb943e8&chksm=fe53194cc924905aca2c26587b19635a7fd55bf00dd6150cdcc8966bc71bbb035e7ea3bb6910&cur_album_id=1540931513159057418&scene=189#rd  
-
 - Day-11 react + express + hardhat  
 
 - Day-12 scaffold-ETH  
-https://github.com/austintgriffith/scaffold-eth  
+  https://github.com/austintgriffith/scaffold-eth  
 
 - Day-13 simple Exchange & auction  
 https://github.com/etherdelta/smart_contract/blob/master/etherdelta.sol  
 
-- Day-14 nft-blindbox-chainlink-api  
+- Day-14 chainlink-api  
 https://mp.weixin.qq.com/s/h0uTWY7vzd-CMdr1pE7_YQ  
 
 - Day-15 nft-blindbox-chainlink-vrf  
@@ -236,6 +93,9 @@
 https://medium.com/plasma-group/ethereum-smart-contracts-in-l2-optimistic-rollup-2c1cef2ec537  
 
 
+## 进阶课程(可自由添加项目卡)
+ 此部分针对有一定基础开发者，选取主流优质项目进行源码剖析和code view。可采用小组协作方式将项目部署至测试网，以此为基础在Rebase社区进行分享。 
+ 
 ## DeFi 进阶
 ### Learn-DEFI-XXX   
 
@@ -269,17 +129,12 @@
 - OpenSea
 
 
-## DAO 进阶  
+## DAO 进阶 
+### Learn-DAO-XXX  
 - Aragon
-
->>>>>>> 550e3450
 
 ## 如何参与
 
 - 关注公众号 「Rebase社区」，回复「Rebase Courses」获得 Maintainer @yanyanho 联系方式
-<<<<<<< HEAD
 - 参与项目的开发者务必保证能够至少每两周提交一个PR
-- script脚本目录下测试案例保证能在kovan网调试成功，test目录下测试案例连本地节点调试成功 
-=======
-- 参与项目的开发者务必保证能够至少每两周提交一个PR
->>>>>>> 550e3450
+- script脚本目录下测试案例保证能在kovan网调试成功，test目录下测试案例连本地节点调试成功 