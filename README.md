[中文](https://github.com/Dapp-Learning-DAO/Dapp-Learning/blob/main/README-CN.md) / English  
<div align="center">
  <img src="./DappLearning-logo.svg" style="margin: 0 auto 40px;" width="380" />
  <!-- <h1>Dapp Learning</h1> -->
  <h4 align="center">
    Definitive Guide for Decentralized-app(Dapp) Development on Blockchain
  </h4>
  <p>Step-by-step Dapp practice through actual projects.</p>
</div>

## Preface

We are designed for developers to step into blockchain DAPP development, where they can learn **DeFi, NFT, DAO, CRYPTO** projects. We hope we could not only give **junior developers** a feasible and easy-to-use blockchain **DAPP** learning roadmap, but also present **advanced developers** with a platform for communication and cooperation.

We, incubated from [dapp learning open source university](https://docs.qq.com/doc/DQ3hWeVVXQ3JPbXFS),  are a decentralized learning group to study the mainstream DAPP projects together and share thoughts every week. The weekly sharing will be recorded and uploaded to  [Youtube](https://www.youtube.com/c/DappLearning/videos).

We adhere to the concept of [open source university](https://docs.qq.com/doc/DQ3hWeVVXQ3JPbXFS) and follow DAO's governance. Currently, we are sponsored by [Ethereum foundation](https://esp.ethereum.foundation/en/), and accept grants in [gitcoin](https://gitcoin.co/grants/3414/dapp-learning-developer-group-1). All the funds will be awarded to whoever makes valuable contributions to us. Please follow us on Twitter [@Dapp_Learning](https://twitter.com/Dapp_Learning) or WeChat Official Account [Welcome to Dapp-Learning](https://mp.weixin.qq.com/s/79eRMtB_yz8G6H8_saCeLw) to keep track of our latest progress.

We need more builders to help make our community grow - contributors are welcomed from all backgrounds! Feel free to send us pull requests to set up new tutorials and improve our tutorial projects - just fix the minor typos are helpful to us 🤗.

Join our developer community by submitting PR or sharing at [dapp learning university](https://docs.qq.com/doc/DQ3hWeVVXQ3JPbXFS). Once you submit three PRs, you will be promoted to a pull request reviewer who could participate in our Dao's governance. For more **project management rules**, please see [how new members participate and project governance rules](https://github.com/Dapp-Learning-DAO/Dapp-Learning/blob/main/docs/dao.md). Welcome to join us if you share the same value. 

<details>
<summary>Official links</summary>

- [Github](https://github.com/Dapp-Learning-DAO/Dapp-Learning)
- [Twitter](https://twitter.com/Dapp_Learning)
- [discord](https://discord.gg/cRYNYXqPeR)
- [Youtube](https://www.youtube.com/channel/UCdJKZVxO55N3n2BQYXMDAcQ)
- Wechat Official Account: Dapp Learning
- [Bilibili](https://space.bilibili.com/382886213)
- [notion](https://dapp-learning.notion.site/Dapp-Learning-Homepage-79545c9d4ffe4e77a8cbc1c55e77b551)
- [Sharing Meeting](https://www.notion.so/18d05e02771f4a38970d152e3ee30ff9)
- [Gitcoin](https://gitcoin.co/grants/3414/dapp-learning-developer-group-1)
- [Project Fund Management](https://polygon.gnosis-safe.io/app/#/safes/0x2A6D09B3b11E5455a37F907f2ec885E0Be704779/balances)
- [linktr](https://linktr.ee/dapplearning)

</details>

<details>
<summary>Technology Stack: </summary>

- `web3.js`
- `ethers.js (Hardhat)`
- `web3.py (Brownie)`
- `Java` (Optional)
- `Rust` (Optional)
- `Go` (Optional)

</details>

## Project structure
The project is divided into two parts: **Basic task** and **Project task**
- **Basic task**
Basic tools to familiarize and integrate blockchain development (e.g. ERC standard, Oracle, GRAPH, IPFS)
- **Project task**
Case studies of the mainstream DeFi, NFT, Dao and other crypto projects to enlighten developers to deep dive into dapp development. We will organzie study groups to discuss and study project together.

## Preparatory Work
**Ramp up**
- Developers new to dapp development are strongly encoraged to learn the basics of Ethereum and Solidity before embarking on formal development.
You can refer to [basic knowledge preparation](./docs/basic-knowledge.md) to ramp up.

**Development tool**
- Sharp tools make good work. Familiarize yourself with basic development tools.
Refer to [recommended development tools](./docs/develop-tools.md) to view the current mainstream blockchain development tools.

**Recommended reading**
We have collected a list of classic blockchain-related books to help developers know underlying philosophy behind blockchain.
- *Sovereign Individuals*, Follow public account[Unknown Scripture](https://mp.weixin.qq.com/mp/homepage?__biz=MzU4NDQwMTc3MQ==&hid=7&sn=124258360d0a530008a41ea32e7c2bf2&scene=1&devicetype=android-29&version=28000b3b&lang=en&nettype=WIFI&ascene=7&session_us=gh_353f7f41a447&wx_header=1).
- *The Austrian School of Thought* is recommended,[Hayek Life introduction](https://mp.weixin.qq.com/s/p1UZdt5BAQVJ3kl_CniwKQ).
- Series articles [Austrian economics school of thought for blockchain enthusiasts](https://mp.weixin.qq.com/mp/appmsgalbum?__biz=MzU0ODk1MTE1MA==&action=getalbum&album_id=1986143111768489985&scene=173&from_msgid=2247484102&from_itemidx=1&count=3&nolastread=1#wechat_redirect)
- *[Political Economy](https://www.marxists.org/subject/economy/index.htm)*

At the same time, feel free to keep expanding this [book list](./docs/books.md).

**Encryption course**

We have collected some crypto courses from top universities and the Ethereum community to help developers systematically understand blockchain and cryptocurrencies.
- [MIT Online Course: Blockchain and Money by Prof. Gary Gensler](https://ocw.mit.edu/courses/sloan-school-of-management/15-s12-blockchain-and-money-fall-2018/video-lectures/)
- [Berkeley Online Course:](https://berkeley-defi.github.io/f21)   [Defi Learning](https://defi-learning.org/)
- [Standford Online Course: CS 251 Bitcoin and Cryptocurrencies](https://cs251.stanford.edu/syllabus.html)

<<<<<<< HEAD
If you have other high-quality course recommendations, we hope you can make a suggestion and add it in our course repo: [Recommendations for cryptographic courses](./docs/crypto-course.md).  
We also set up a translation team to translate these public courses save our buddies time. For Chinese notes, please check: [MIT Course Notes Organizer](https://mp.weixin.qq.com/mp/appmsgalbum?__biz=MzAwNTAxMzMzMA==&action=getalbum&album_id=2241099480056119298#wechat_redirect)
If you are also interested in translation, please follow our WeChat Official Accounts ”Dapp-Learning“ and contact us.  
=======
We have also organized a translation group to translate MIT course 'blockchain and money' into Chinese, and upload all the chinese note-taking on our WeChat Official Account [Welcome to Dapp-Learning](https://mp.weixin.qq.com/s/79eRMtB_yz8G6H8_saCeLw)

If you have other high-quality course recommendations, we hope you can make a suggestion and add it in our course repo: [Recommendations for cryptographic courses](./docs/crypto-course.md).
>>>>>>> 9020e66c

## Basic Tasks

Understand the basic tools and development knowledge of developing DAPP through the following basic tasks.
For DAPP architecture, please refer to the article--[the difference between Web2.0 and Web3.0 applications from the architectural dimension](https://zhuanlan.zhihu.com/p/414635679?utm_source=wechat_session&utm_medium=social&utm_oi=778564687968092160&s_r=0).
Learn and run the first 20 tasks locally and upgrade to focus on **project tasks**
You are welcome to PR improvements to existing tutorial projects or to create more tutorial projects

⬜ Task Not Start
⌛ Task Processing
✅ Task Finish

01. [deploy contract with web3.js](basic/01-web3js-deploy) ✅
02. [create transaction with web3.js](basic/02-web3js-transaction) ✅
03. [call ERC20 contract with web3.js](basic/03-web3js-erc20) ✅
04. [truffle](basic/04-web3js-truffle) ✅
05. [call ERC20 contract with ethers.js](basic/05-ethersjs-erc20) ✅
06. [test contract with waffle and ethers.js](basic/06-ethersjs-waffle) ✅
07. [hardhat](basic/07-hardhat) ✅
08. [graph](basic/08-hardhat-graph) ✅
09. [react（metamask)](basic/09-hardhat-react) ✅
10. [ERC721+ ERC1155 + ipfs](basic/10-hardhat-ipfs-erc721) ✅
11. [react + express + hardhat](basic/11-react-express-hardhat) ✅
12. [Crowdfund](basic/12-token-crowdfund) ✅
13. [decentralized exchange](basic/13-decentralized-exchange) ✅
14. [chainlink-api](basic/14-chainlink-price-feed) ✅
15. [nft-blindbox-chainlink-vrf](basic/15-nft-blindbox-chainlink-vrf) ✅
16. [nft auction & exchange](basic/16-nft-auction-exchange) ✅
17. [wallet development](basic/17-etherjs-wallet-develop) ✅
18. [web3.py](basic/18-web3py) ✅
19. [brownie](basic/19-brownie) ✅
20. [flash-loan](basic/20-flash-loan) ✅
21. [aave-uni-lender](basic/21-aave-uni-loan) ✅
22. [zk-snarkjs](basic/22-zk-snarkjs) ✅
23. [ERC865 & ERC875](basic/23-erc865-and-erc875) ✅
24. [Upgradeable-contract](basic/24-upgradeable-contract) ✅
25. [multi-sig-wallet](basic/25-multi-sig-wallet) ✅
26. [Quadratic vote & Gitcoin](basic/26-quadratic-vote%26gitcoin) ✅
27. [Arbitrum layer2](basic/27-Arbitrum-layer2) ✅
28. [Optimism layer2](basic/28-optimism-layer2) ✅
29. [Polygon(matic) layer2](basic/29-Polygon(matic)-layer2) ✅
30. [zksync layer2](basic/30-zksync-layer2) ✅
31. [StarkNet](basic/31-starkNet-layer2) ⌛
32. [chainlink-keeper](basic/32-chainlink-keeper) ✅
33. [pooltogether](basic/33-pooltogether) ⌛
34. [subgraph](basic/34-subgraph) ⬜
35. [duneanalytics & nansen](basic/35-dune-analytics-nansen) ⬜
36. [NFT FileCoin](basic/36-nft-ipfs) ✅
37. [Charm.fi](basic/37-charm.fi) ✅
38. [Flashbots provider with ethers.js](basic/38-Flashbots-and-Eden) ⬜
39. [Multicall](basic/39-Multicall) ✅
40. [snapshot](basic/40-snapshot) ⌛
41. [NFT farming](https://superfarm.com/farms) ⬜
42. [merkle-distributor airdrop](basic/42-merkle-distributor-airdrop)  ✅
43. [front running](https://github.com/Supercycled/cake_sniper)  ⬜
44. [JavaScript Cryptography](https://blog.sessionstack.com/how-javascript-works-cryptography-how-to-deal-with-man-in-the-middle-mitm-attacks-bf8fc6be546c) ✅
45. [LP Dividend](https://github.com/sushiswap/sushiswap) ⬜
46. [NFT Floor Perps](https://www.paradigm.xyz/2021/08/floor-perps/) ⬜
47. [TWAMM: Time-Weighted Average Market Maker](https://www.paradigm.xyz/2021/07/twamm/) ⬜
48. [state channel](https://ethereum.org/en/developers/docs/scaling/state-channels/)  ⬜
49. [sniper](https://github.com/Supercycled/cake_sniper.git) ⬜
50. [solidity security](basic/50-solidity-security)  ✅
51. [NYM](https://myz1237.substack.com/p/nymwhitepaper?r=uaq4w&utm_campaign=post&utm_medium=web&utm_source=) ⬜
52. [Governace](https://github.com/withtally/safeguard)  ⬜
53. [Freelancer's Smart Contract](basic/53-freelancer) ✅
54. [Cryptovoxels](https://zhuanlan.zhihu.com/p/379249411) ⬜
55. [PBFT](https://medium.com/loom-network-chinese/%E4%BA%86%E8%A7%A3%E5%8C%BA%E5%9D%97%E9%93%BE%E7%9A%84%E5%9F%BA%E6%9C%AC-%E7%AC%AC%E4%B8%80%E9%83%A8%E5%88%86-%E6%8B%9C%E5%8D%A0%E5%BA%AD%E5%AE%B9%E9%94%99-byzantine-fault-tolerance-8a1912c311ba) ⬜
56. [IDO](https://github.com/gnosis/ido-contracts) ⬜
57. [Orbit model](https://github.com/orbit-love/orbit-model) ⬜
58. [Ethereum Virtual Machine Opcodes](basic/58-EVM/readme.md) ⌛
59. [web3.0 dapp](basic/59-web3-dapp) ⌛
60. [Referral Code](https://developers.thundercore.com/docs/referral-contract/) ⬜
61. [ENS](basic/61-ENS) ✅
62. [Tenderly](https://dashboard.tenderly.co/explorer)
63. [HTLC-crosschain](basic/63-htlc-crosschain) ✅
64. [Web3-Rust](https://github.com/tomusdrw/rust-web3) ⬜
65. [ZK-NFT](https://github.com/kevinz917/zk-NFT)
66. [Kleros](https://kleros.io/)
67. [Go-Ethereum Code Analysis](basic/67-Go-Ethereum-Code-Analysis/readme.md)
68. [Config discord with Collab.land](basic/68-config-discord-with-Collab.land)  ✅
69. [Decentralized OTC](https://github.com/DOTCPro)
70. [Arweave file upload with Bundlr Client](basic/70-arweave-file-upload-with-bundlr/README.md)
71. [Foundry](basic/71-foundry/README.md)
72. [Unlock protocol](https://docs.unlock-protocol.com/unlock/developers/unlock-platform)
73. [onchainNFT](https://github.com/Park-City-Utah/onChainNFT)
74. [erc20-meta-token](https://github.com/0xsequence/erc20-meta-token) 
75. [golang-dapp](basic/75-golang-dapp) ✅
76. [Thirdweb](https://portal.thirdweb.com/)  

Welcome to submit pull request, [Add a new basic task or update the above task](https://github.com/Dapp-Learning-DAO/Dapp-Learning/issues/new)

## Advanced task

**The preparatory work**:
  For developers with a certain foundation, this part selects mainstream high-quality projects for source code analysis and code review.
<<<<<<< HEAD
  The project can be deployed to the test network collaboratively and shared with the Rebase community as a basis. Large DEFI projects are novel and large in content, so we suggest a division of labor and cooperation, such as one person to read the white paper, one person to be responsible for the front end, one person to be responsible for the contract, and one person to be responsible for data presentation.
  Developers can initiate project research initiatives, form groups, and collaborate within development groups. This section is recommended as a submodule introduction.

## DeFi advanced tasks   
The DEFI bibles will set you up with a good fundamental understandings of the DEFI system.    
  [How to DeFi](https://store.coingecko.com/collections/frontpage/products/how-to-defi-beginner)    
  [How to DeFi:Advanced](https://store.coingecko.com/collections/frontpage/products/how-to-defi-advanced)   

=======
  
  The project can be deployed to the test network and shared with the community as a basis. Large DEFI projects are complicated so we suggest to establish a study group to cooperate, ie. one for white paper, one for the front end, one for the contract, and one for data presentation.
  
  Developers can initiate project research topic, form groups, and collaborate within the development community. This section is recommended as a submodule.

## DeFi advanced tasks
The DEFI bibles will set you up with a good fundamental understandings of the DEFI system.  
  [How to DeFi](https://store.coingecko.com/collections/frontpage/products/how-to-defi-beginner)     
  [How to DeFi:Advanced](https://store.coingecko.com/collections/frontpage/products/how-to-defi-advanced)   
 
>>>>>>> 9020e66c
**DEFI Learning roadmap：**    
Trading -> Lending -> Derivatives

You can refer to our study group's learning roadmap, which is better with the video.

- Trading: uniV1(task13) -> uniV2 -> uniV3 -> CurveV1 -> CurveV2
- Lending: Aave -> Compound -> Liquity -> Euler
- Derivatives: SNX -> YFI -> Perpetual

01. [UniswapV2](defi/Uniswap-V2/readme.md) ✅
02. [UniswapV3](defi/Uniswap-V3/readme.md) ✅
03. [Curve](defi/Curve/README.md) ⌛
04. [Compound](defi/Compound/readme.md) ✅
05. [Aave](https://docs.aave.com/portal/)  ✅
06. [Liquity](defi/Liquity/readme.md) ⌛
07. [Euler](defi/Euler/readme.md) ⌛
08. [SNX](https://github.com/Synthetixio) [👉 Pick up this Task](https://github.com/Dapp-Learning-DAO/Dapp-Learning/issues/new)
09. [YFI](https://yearn.finance/) [👉 Pick up this Task](https://github.com/Dapp-Learning-DAO/Dapp-Learning/issues/new)
10. [Perpetual Protocol](https://www.chainnews.com/articles/163436212237.htm) [👉 Pick up this Task](https://github.com/Dapp-Learning-DAO/Dapp-Learning/issues/new)
11. [Sushi](https://docs.sushi.com/) ✅  
12. [OPYN](https://v2.opyn.co/)⌛
13. [Alchemix](https://github.com/alchemix-finance/alchemix-protocol) ✅
14. [AMPL](https://roninchow.gitbook.io/ampleforth-cn/technology) [👉 Pick up this Task](https://github.com/rebase-network/Dapp-Learning/issues/new)
15. [RAI](https://www.youtube.com/watch?v=ADK91Zw4sJA&list=PL-GxJch-YeZerVVV8dY8qU2VkJfbnSfdN&index=3)
16. [DYDX](https://dydx.exchange/)[👉 Pick up this Task](https://github.com/rebase-network/Dapp-Learning/issues/new)
17. [INDEX](https://mp.weixin.qq.com/s/PXOY3G6AIbhzRUptjYoWIw)[👉 Pick up this Task](https://github.com/rebase-network/Dapp-Learning/issues/new)
18. [DODO Trading API](https://dodoex.github.io/docs/zh/docs/tradeApi) [👉 Pick up this Task](https://github.com/rebase-network/Dapp-Learning/issues/new)
19. [MakerDao](https://zhuanlan.zhihu.com/p/41889079)[👉 Pick up this task](https://github.com/rebase-network/Dapp-Learning/issues/new)
20. [0x-protocol](defi/0x-protocal/README.md) [👉 Pick up this Task](https://github.com/rebase-network/Dapp-Learning/issues/new)
21. [Bancor](https://bancor.network/) [👉 Pick up this Task](https://github.com/rebase-network/Dapp-Learning/issues/new)
22. [Set](https://www.tokensets.com/)
23. [Dhedge](https://docs.dhedge.org/dhedge-protocol/managing-on-v2)
24. [Element](https://app.element.fi/fixedrates)

## NFT advanced tasks

- 01. [OpenSea](nft/opensea/readme.md) [👉 Claim this Task](https://github.com/Dapp-Learning-DAO/Dapp-Learning/issues/new)
- 02. [aavegotchi](https://aavegotchi.com/) [👉 Claim this Task](https://github.com/Dapp-Learning-DAO/Dapp-Learning/issues/new)
- 03. [Loot NFT Distribute](nft/loot-nft/README.md)
- 04. [Rarible](https://docs.rarible.org/overview/union/)
- 05. [Zora](https://docs.zora.co/)
- 06. [Alchemy](https://www.alchemy.com/nft-api)

## DAO advanced tasks

- 01. [Aragon](dao/Aragon/readme.md)
- 02. Augur [👉 Pick up this task](https://github.com/Dapp-Learning-DAO/Dapp-Learning/issues/new)
- 03. [DAOHaus](https://daohaus.club/)
- 04. [DAOstack](https://daostack.io/)  [👉 Pick up this task](https://github.com/Dapp-Learning-DAO/Dapp-Learning/issues/new)
- 05. [Gnosis](https://github.com/gnosis)[👉 Pick up this task](https://github.com/Dapp-Learning-DAO/Dapp-Learning/issues/new) 

## Crypto advanced tasks
Please read the book first:
[《Graphic encryption technology》](https://book.douban.com/subject/26822106/)
Item list:
- 01.[ECC](./crypto/ECC)
- 02.[PLONK](./crypto/PLONK)
- 03.[tornado](https://medium.com/taipei-ethereum-meetup/tornado-cash-%E5%AF%A6%E4%BE%8B%E8%A7%A3%E6%9E%90-eb84db35de04)
- 04.[zk_snark](https://arxiv.org/pdf/1906.07221.pdf)
[👉 Claim this task](https://github.com/Dapp-Learning-DAO/Dapp-Learning/issues/new)  
- 05.[js crypto](https://github.com/fireship-io/node-crypto-examples)
  [👉 Claim this Task](https://github.com/Dapp-Learning-DAO/Dapp-Learning/issues/new)
- 06.[MINA](https://minaprotocol.com/)
- 07.[ZETH](https://github.com/clearmatics/zeth)


## Smart Contract Security
1. Common safety tools
- [Slither](https://github.com/crytic/slither)
- [Mythril](https://github.com/ConsenSys/mythril)
- [Securify](https://github.com/eth-sri/securify2)
2. CTF Training camp
 - [Ethernaut](https://ethernaut.openzeppelin.com/)
 - [Damn-Vulnerable-Defi](https://github.com/OpenZeppelin/damn-vulnerable-defi/blob/master/contracts/DamnValuableToken.sol)
 - [Paradigm-ctf](https://github.com/paradigm-operations/paradigm-ctf-2021)
 - [Smart Contract CTF](https://blockchain-ctf.securityinnovation.com)
3. Safe development practices
 - [Safety development practice of Solidity](https://github.com/slowmist/Knowledge-Base/blob/master/solidity-security-comprehensive-list-of-known-attack-vectors-and-common-anti-patterns-chinese.md)
4. Integration of learning resources
 - [Awesome Blockchain Security](https://github.com/xxxeyJ/Awesome-Blockchain-Security)  
 - [Immunefi 学习资源](https://immunefi.com/learn/)  

 ## Cryptocurrency Jobs Websites
Feel like a career in the crypto industry? The following websites fyi:
 - https://cryptocurrencyjobs.co/
 - https://angel.co/jobs
 - https://www.paradigm.xyz/opportunities/

## Project Ecology
Dapp-learning has a series of derivative projects and joint maintenance projects. Refer to [related projects](./docs/relative-projects.md),Learn more about the ecology of the Dapp-Learning project.

## Guide to Contribution
Intereted in participating? Check out this doc and find out how you can be a member of us: [How to contribute](./docs/dao.md).

## Frequently Asked Questions (FAQ)
Please refer to [this link](./docs/TROUBLE_SHOOTING.md) to get some answers on how to set up dev environment, how to use the project, and how to get tokens for testing etc.

## Donation Wanted
Open-sourced projects are not easy to maintain so we'd love for all kinds of donations. Dapp Learning team follow DAO's governance and all donations would be allocated to our community members as crypto rewards and/or NFTs based on their quality of contributions.

We have a Gitcoin campaign to sustain the Dapp-Learning efforts:
- Gitcoin grant address: [Dapp-Learning gitcoin grant](https://gitcoin.co/grants/3414/dapp-learning-developer-group-1)

Direct donation to our dev team's fund is also appreciated:
- Ethereum main network/zkSync/Arbitrum：
0x1F7b953113f4dFcBF56a1688529CC812865840e1

**We also have created multi-signature wallets on polygon, managed by our core contributors**
- Polygon [Multiple signature wallets](https://polygon.gnosis-safe.io/app/#/safes/0x2A6D09B3b11E5455a37F907f2ec885E0Be704779 ): 0x2A6D09B3b11E5455a37F907f2ec885E0Be704779

## Ethereum Foundation-sponsored projects
This project is sponsored by Ethereum foundation. Follow us on Twitter [@Dapp_Learning](https://twitter.com/Dapp_Learning) to get the latest updates.
Sponsorship grants are managed under a multi-sign-up wallet by core contributor team; the fund is available to all contributors for their stellar additions to the project. We look forward to see your contributions soon.
![ESP02](./docs/imgs/ESP-02.jpg)

## Cooperative partner


<br>
<div align="left">
  <a href="https://rebase.network/">
    <img align="top" src="./docs/imgs/partners/rebase-logo.png" />
  </a>
  &nbsp;&nbsp;
  &nbsp;&nbsp;
  <a href="https://www.hiblock.net/">
    <img align="top" src="./docs/imgs/partners/Hiblock-logo.png" />
  </a>
  &nbsp;&nbsp;
  &nbsp;&nbsp;
  <a href="https://learnblockchain.cn/">
    <img align="top" src="./docs/imgs/partners/learnblockchain-logo.png" />
  </a>
  &nbsp;&nbsp;
  &nbsp;&nbsp;
  <a href="https://www.ethereum.cn/">
    <img align="top" src="./docs/imgs/partners/ECN-logo.png" />
  </a>
</div>
<br>
<div align="left">
  &nbsp;&nbsp;
  &nbsp;&nbsp;
  <a href="https://thublockchain.org/">
    <img align="top" src="./docs/imgs/partners/THUBA-logo.png" />
  </a>
  &nbsp;&nbsp;
  &nbsp;&nbsp;
  &nbsp;&nbsp;
  <a>
    <img align="top" src="./docs/imgs/partners/PKU-logo.png" />
  </a>
  &nbsp;&nbsp;
  &nbsp;&nbsp;
  <a href="https://btcu.tech/">
    <img align="top" src="./docs/imgs/partners/BTCU-logo.png" />
  </a>
</div>
<br>
<br>

## Sponsor partner

Shout out to the following organizations for their unconditional donations to us/the open source project.

<br>
<div align="left">
  <a href="https://snzholding.com/">
    <img align="top" src="./docs/imgs/sponsor-partners/SNZ-logo.png" />
  </a>
  &nbsp;&nbsp;
  &nbsp;&nbsp;
  <a href="https://www.nervos.org/">
    <img align="top" src="./docs/imgs/sponsor-partners/nervos-logo.png" />
  </a>
  &nbsp;&nbsp;
  &nbsp;&nbsp;
  <a href="https://web3q.io/home.w3q/">
    <img align="top" src="./docs/imgs/sponsor-partners/Web3Q-logo.png" />
  </a>
  &nbsp;&nbsp;
  &nbsp;&nbsp;
  <a href="https://t.me/planckeropencommunity/">
    <img align="top" src="./docs/imgs/sponsor-partners/plancker-logo.png" />
  </a>
</div>
<div align="left">
  <a href="https://degate.com/">
    <img align="top" src="./docs/imgs/sponsor-partners/Degate-logo.png" />
  </a>
  &nbsp;&nbsp;
  &nbsp;&nbsp;
</div>
<br>

## Contributors

<div align="center">
  <h4 align="center">
    Thanks to the contributors of Dapp Learning
  </h4>
  <a href = "https://github.com/Dapp-Learning-DAO/Dapp-Learning/graphs/contributors">
    <img src = "https://contrib.rocks/image?repo=Dapp-Learning-DAO/Dapp-Learning&max=200"/>
  </a>
</div>
<|MERGE_RESOLUTION|>--- conflicted
+++ resolved
@@ -81,15 +81,9 @@
 - [Berkeley Online Course:](https://berkeley-defi.github.io/f21)   [Defi Learning](https://defi-learning.org/)
 - [Standford Online Course: CS 251 Bitcoin and Cryptocurrencies](https://cs251.stanford.edu/syllabus.html)
 
-<<<<<<< HEAD
-If you have other high-quality course recommendations, we hope you can make a suggestion and add it in our course repo: [Recommendations for cryptographic courses](./docs/crypto-course.md).  
-We also set up a translation team to translate these public courses save our buddies time. For Chinese notes, please check: [MIT Course Notes Organizer](https://mp.weixin.qq.com/mp/appmsgalbum?__biz=MzAwNTAxMzMzMA==&action=getalbum&album_id=2241099480056119298#wechat_redirect)
-If you are also interested in translation, please follow our WeChat Official Accounts ”Dapp-Learning“ and contact us.  
-=======
 We have also organized a translation group to translate MIT course 'blockchain and money' into Chinese, and upload all the chinese note-taking on our WeChat Official Account [Welcome to Dapp-Learning](https://mp.weixin.qq.com/s/79eRMtB_yz8G6H8_saCeLw)
 
 If you have other high-quality course recommendations, we hope you can make a suggestion and add it in our course repo: [Recommendations for cryptographic courses](./docs/crypto-course.md).
->>>>>>> 9020e66c
 
 ## Basic Tasks
 
@@ -179,22 +173,12 @@
 75. [golang-dapp](basic/75-golang-dapp) ✅
 76. [Thirdweb](https://portal.thirdweb.com/)  
 
-Welcome to submit pull request, [Add a new basic task or update the above task](https://github.com/Dapp-Learning-DAO/Dapp-Learning/issues/new)
+Welcome to submit pull request,[Add a new basic task or update the above task](https://github.com/Dapp-Learning-DAO/Dapp-Learning/issues/new)
 
 ## Advanced task
 
 **The preparatory work**:
   For developers with a certain foundation, this part selects mainstream high-quality projects for source code analysis and code review.
-<<<<<<< HEAD
-  The project can be deployed to the test network collaboratively and shared with the Rebase community as a basis. Large DEFI projects are novel and large in content, so we suggest a division of labor and cooperation, such as one person to read the white paper, one person to be responsible for the front end, one person to be responsible for the contract, and one person to be responsible for data presentation.
-  Developers can initiate project research initiatives, form groups, and collaborate within development groups. This section is recommended as a submodule introduction.
-
-## DeFi advanced tasks   
-The DEFI bibles will set you up with a good fundamental understandings of the DEFI system.    
-  [How to DeFi](https://store.coingecko.com/collections/frontpage/products/how-to-defi-beginner)    
-  [How to DeFi:Advanced](https://store.coingecko.com/collections/frontpage/products/how-to-defi-advanced)   
-
-=======
   
   The project can be deployed to the test network and shared with the community as a basis. Large DEFI projects are complicated so we suggest to establish a study group to cooperate, ie. one for white paper, one for the front end, one for the contract, and one for data presentation.
   
@@ -205,7 +189,6 @@
   [How to DeFi](https://store.coingecko.com/collections/frontpage/products/how-to-defi-beginner)     
   [How to DeFi:Advanced](https://store.coingecko.com/collections/frontpage/products/how-to-defi-advanced)   
  
->>>>>>> 9020e66c
 **DEFI Learning roadmap：**    
 Trading -> Lending -> Derivatives
 
