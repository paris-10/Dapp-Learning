# Elliptic Curve Cryptography

> 本文部分内容出自 [Andrea Corbellini](https://www.linkedin.com/in/andreacorbellini/) 的系列文章，搭配阅读原文体验更佳
> [Elliptic Curve Cryptography: a gentle introduction](https://andrea.corbellini.name/2015/05/17/elliptic-curve-cryptography-a-gentle-introduction/)

椭圆曲线密码学（英语：Elliptic Curve Cryptography，缩写：ECC）是一种基于椭圆曲线数学的公开密钥加密算法。椭圆曲线在密码学中的使用是在 1985 年由 Neal Koblitz 和 Victor Miller 分别独立提出的。

ECC 的主要优势是它相比 RSA 加密算法使用较小的密钥长度并提供相当等级的安全性[1]。ECC 的另一个优势是可以定义群之间的双线性映射，基于 Weil 对或是 Tate 对。

比特币采用了椭圆曲线签名算法来签署交易。

<details>
<summary>建议预先掌握的知识点：</summary>

- Group (mathematics) 群, Subgroup 子群, Finite field 有限域
  - [Abstract Algebra: The definition of a Group](https://www.youtube.com/watch?v=QudbrUcVPxk&list=PLi01XoE8jYoi3SgnnGorR_XOW3IcK-TP6&index=3)
  - [Group Definition (expanded) - Abstract Algebra](https://www.youtube.com/watch?v=g7L_r6zw4-c&list=PLi01XoE8jYoi3SgnnGorR_XOW3IcK-TP6&index=2)
  - [Abstract Algebra: The definition of a Subgroup](https://www.youtube.com/watch?v=TJAQNlGvfjE&list=PLi01XoE8jYoi3SgnnGorR_XOW3IcK-TP6&index=5)
- [Euler's Totient Function](https://www.youtube.com/watch?v=NgZ33qr5WHM)
- [Extended Euclidean Algorithm](https://www.youtube.com/watch?v=6KmhCKxFWOs)

</details>
</br>

## Elliptic Curves

首先定义椭圆曲线方程，我们需要的是在曲线上的点的集合 (the set of points described by the equation)

<!-- $y^2 = x^3 + ax + b$ -->
<img src="https://render.githubusercontent.com/render/math?math=y^2 = x^3 %2B ax %2B b" />

![Different shapes for different elliptic curves ](https://andrea.corbellini.name/images/curves.png)

Different shapes for different elliptic curves (b = 1, -3 < a < 2)

![Types of singularities](https://andrea.corbellini.name/images/singularities.png)

Types of singularities: 左边是带奇点的曲线，右边是自相交的曲线，都不是有效的椭圆曲线

椭圆曲线关于 x 轴对称。我们还需要定义一个无穷远点作为 0 点 (symbol 0)

最终曲线定义如下

<!-- $\left\{ (x, y) \in \mathbb{R}^2\ |\ y^2 = x^3 + ax + b,\ 4 a^3 + 27 b^2 \ne 0 \right\}\ \cup\ \left\{ 0 \right\}$ -->
<img src="https://render.githubusercontent.com/render/math?math=\left\{ (x, y) \in \mathbb{R}^2\ |\ y^2 = x^3 %2B ax %2B b,\ 4 a^3 %2B 27 b^2 \ne 0 \right\}\ \cup\ \left\{ 0 \right\}" />

## The group law for elliptic curves

### Group

理解群的概念

群 G 是一个元素集合，我们给他定义了一个二元运算方法，“加法” +。

1. **closure**: 对于 G 中的元素 a 和 b, a + b 也是 G 中的元素;
2. **associativity**: (a+b)+c=a+(b+c);
3. **identity element**: 单位元 0 ， a+0=0+a;
4. **inverse**: 每个元素都有一个逆元，即对于 G 中的元素 a 都存在一个元素 b, a + b = 0;

我们附加了一条特性

5. **commutativity**: a+b=b+a (Abelian group 阿贝尔群)

### Geometric addition

我们在椭圆曲线上定义了一个群，是曲线上点的集合

- 元素是椭圆曲线上的点
- identity element 是无穷远的 0 点(point at infinity 0)
- 对于点 P ，inverse (逆元) 是关于 x 轴对称的点
- addition 加法的规则：一条直线与椭圆曲线相交的三个非 0 的点 P, Q, R 他们的和是 0 点，即 P+Q+R=0
  - P+Q=-R
  - -R 是 R 的逆元
  - 即 P+Q 等于 R 相对于 x 轴对称的点

![Draw the line through  and . The line intersects a third point . The point symmetric to it, , is the result of .](https://andrea.corbellini.name/images/point-addition.png)

P+Q=-R

直线与椭圆曲线相交有三种特殊情况

1. P=0 or Q=0. 我们不可能在 xy 坐标上标出 0 点(无穷远)，所以也无法画出这条线。但我们可以将 0 点定义为 identity element (单位元)，即 P+0=P and 0+Q=Q
2. P=-Q. P 和 Q 关于 x 轴对称，此时直线将于 x 轴垂直，与椭圆曲线没有第三个交点 R，则 Q 是 P 的逆元，即 P+Q=0
3. P=Q. Q 无限接近 P 点，直线是椭圆曲线的切线,P+Q=P+P=-R

![As the two points become closer together, the line passing through them becomes tangent to the curve.](https://andrea.corbellini.name/images/animation-point-doubling.gif)

可以到这里尝试自己修改参数，观察曲线和直线交点的变化 [HTML5/JavaScript visual tool](https://andrea.corbellini.name/ecc/interactive/reals-add.html)

### Algebraic addition

为了精确计算点的加法，我们需要把上述几何方法转换为代数算法。

已知 P,Q 的坐标，计算 R 点。

```math
P=(xP, yP)
Q=(xQ, yQ)
```

### xP!=xQ

首先考虑 xP != xQ 的情况，直线的斜率 m 为

<!-- $m = \frac{y_P - y_Q}{x_P - x_Q}$ -->
<img src="https://render.githubusercontent.com/render/math?math=m = \frac{y_P - y_Q}{x_P - x_Q}" />

R 的坐标可以如下计算

<!-- $x_R= m^2 - x_P - x_Q$ -->
<img src="https://render.githubusercontent.com/render/math?math=x_R= m^2 - x_P - x_Q" />

<!-- $y_R= y_P + m(x_R - x_P)$ -->
<img src="https://render.githubusercontent.com/render/math?math=y_R= y_P %2B m(x_R - x_P)" />

或者

<!-- $y_Q= y_P + m(x_R - x_Q)$ -->
<img src="https://render.githubusercontent.com/render/math?math=y_R= y_Q %2B m(x_R - x_Q)" />

推导过程如下(感谢 kaiji 的补充)：

代入 Q 点和 P 点到椭圆曲线

<!-- $y_Q^2=x_Q^3+ax_Q+b$ -->
<img src="https://render.githubusercontent.com/render/math?math=y_Q^2=x_Q^3%2Bax_Q%2Bb" />

<!-- $y_R^2=x_R^3+ax_R+b$ -->
<img src="https://render.githubusercontent.com/render/math?math=y_R^2=x_R^3%2Bax_R%2Bb" />

将上述两个等式相减

<!-- $(y_Q+y_R)(y_Q-y_R)=(x_Q-x_R)(x_Q^2+x_Qx_R+x_R^2+a)$ -->
<img src="https://render.githubusercontent.com/render/math?math=(y_Q%2By_R)(y_Q-y_R)=(x_Q-x_R)(x_Q^2%2Bx_Qx_R%2Bx_R^2%2Ba)" />

将 yQ - yR 替换为 m(xQ-xR),等式两边消去 (yQ+yR)

<!-- $m(y_Q+y_R)=x_Q^2+x_Qx_R+x_R^2+a$ -->
<img src="https://render.githubusercontent.com/render/math?math=m(y_Q%2By_R)=x_Q^2%2Bx_Qx_R%2Bx_R^2%2Ba" />

同理可得

<!-- $m(y_P+y_R)=x_P^2+x_Px_R+x_R^2+a$ -->
<img src="https://render.githubusercontent.com/render/math?math=m(y_P%2By_R)=x_P^2%2Bx_Px_R%2Bx_R^2%2Ba" />

将上述两个等式相减

$m(y_P-y_Q)=(x_P+x_Q)(x_P-x_Q)+x_R(x_P-x_Q)$
<img src="https://render.githubusercontent.com/render/math?math=m(y_P-y_Q)=(x_P%2Bx_Q)(x_P-x_Q)%2Bx_R(x_P-x_Q)" />

两边同时除以 (xP-xQ)

$x_R=m^2-x_P-x_Q$

计算出 R 点之后，进而得出关于 x 轴对称点 -R，即为 P+Q 的结果

(xP,yP) + (xQ,yQ) = (xR,-yR)

我们可以用实际的点去验证上述公式

- (1,2)+(3,4)=(-3,2)
- (-1,4)+(1，2)=(1,-2)

### xP=xQ

我们先将椭圆曲线方程改成 y 的一次方形式

<!-- $y_P = \pm \sqrt{x_P^3 + ax_P + b}$ -->
<img src="https://render.githubusercontent.com/render/math?math=y_P = \pm \sqrt{x_P^3 %2B ax_P %2B b}" />

当 P，Q 横坐标相同，直线为椭圆曲线的切线，我们将更改斜率 m 的定义为椭圆曲线的导函数

<!-- $m = \frac{3 x_P^2 + a}{2 y_P}$ -->
<img src="https://render.githubusercontent.com/render/math?math=m=\frac{3 x_P^2 %2B a}{2 y_P}" />

xR 和 yR 的公式保持不变，我们将 P=Q=(1,2) 代入公式验证

(1,2)+(1,2)=2(1,2)=(-1,-4)

### Scalar multiplication

上述加法运算中，当 P=Q 时，P+P=2P，我们可以将其定义为 **scalar multiplication** 标量乘法。

nP=P+P+...+P (n times)

如果 n 在二进制中有 k 位(If n has k binary digits)，其算法复杂度 O(2^k)，我们需要对其优化。

**double and add algorithm** 用一个例子解释该算法工作原理：假设 n=151,其二进制表示为 10010111

<!-- $151= 1 \cdot 2^7 + 0 \cdot 2^6 + 0 \cdot 2^5 + 1 \cdot 2^4 + 0 \cdot 2^3 + 1 \cdot 2^2 + 1 \cdot 2^1 + 1 \cdot 2^0$ -->
<img src="https://render.githubusercontent.com/render/math?math=151= 1 \cdot 2^7 %2B 0 \cdot 2^6 %2B 0 \cdot 2^5 %2B 1 \cdot 2^4 %2B 0 \cdot 2^3 %2B 1 \cdot 2^2 %2B 1 \cdot 2^1 %2B 1 \cdot 2^0" />

double and add algorithm 将要做的是：

- P, 即 2^0\*P
- P+P=2P, 即 2^1\*P
- 2P+2P=4P, 即 2^2\*P
- 4P+4P=8P, 即 2^3\*P
- 8P+8P=16P, 即 2^4\*P
- 151P = 2^4\*P + 2^2\*P + 2^1\*P + 2^0\*P

算法 python 实现

```python
def bits(n):
    """
    Generates the binary digits of n, starting
    from the least significant bit.

    bits(151) -> 1, 1, 1, 0, 1, 0, 0, 1
    """
    while n:
        yield n & 1
        n >>= 1

def double_and_add(n, x):
    """
    Returns the result of n * x, computed using
    the double and add algorithm.
    """
    result = 0
    addend = x

    for bit in bits(n):
        if bit == 1:
            result += addend
        addend *= 2

    return result
```

假定 翻倍 doubling 和 加法 adding 操作都是 O(1), 那么这个算法将是 O(log(n)) (如果我们考虑 n 的位数，将是 O(k))

## The field of integers modulo p

首先，有限域是具有有限个元素的集合。有限域的一个例子是模 p 的整数集合，其中 p 是素数。它通常表示为 Z/p、GF(p) 或 Fp。我们将使用后一种表示法。

在有限域中，我们有两种二元运算：addition(+), multiplication(·)。两种运算都符合 closed, associative and commutative 特性。

举例说明，对于 F23 (mod 23 的有限域)

- Addition: (18+9) mod 23 = 4
- Subtraction: (7-14) mod 23 = 16
- Multiplication: 4·7 mod 23 = 5
- Additive inverse: -5 mod 23 = 18
  - (5+(-5)) mod 23 = (5+18) mod 23 = 0
- Multiplicative inverse: 9^-1 mod 23 = 18
  - 9·9^-1 mod 23 = 9·18 mod 23 = 1

**p 必须是素数！**

整数模 4 的集合不是一个域：2 没有乘法逆元（即方程 2⋅x mod 4=1 没有解）。

### Division modulo p

在 Fp 中的除法模运算即为求出一个元素的乘法逆元，然后执行乘法运算。

x/y = x·y^-1

根据拓展欧几里得算法 [extended Euclidean algorithm](https://en.wikipedia.org/wiki/Extended_Euclidean_algorithm) , 求出一个元素的乘法逆元的复杂度将是 O(log(p)) (如果考虑二进制位数将是 O(k))。

给定 n 和 p，求 n 在 Fp 中的乘法逆元，即当 n · n^-1 mod p = 1 时，求 n^-1

上述条件可以改写为 n · x - p · y = 1, 其中 y 为 n // p (商) ， x % p 即为 n^-1 (x 有可能比 p 大，固结果还要取模)

Computing the multiplicative inverse Python implementation

- `extended_euclidean_algorithm(a, b)`
  - 根据拓展欧几里得算法，返回 GCD (最大公约数), x, y
  - 使用辗转相除法，当余数 r 为 0 时终止循环
  - 返回结果满足 a \* x + b \* y = GCD
- `inverse_of(n, p)` 求 n 在 Fp 中的乘法逆元
  - 当 gcd = 1 时，乘法逆元即为 x % p
  - 否则 n 在 Fp 中不存在乘法逆元

```python
def extended_euclidean_algorithm(a, b):
    """
    Returns a three-tuple (gcd, x, y) such that
    a * x + b * y == gcd, where gcd is the greatest
    common divisor of a and b.

    This function implements the extended Euclidean
    algorithm and runs in O(log b) in the worst case.
    """
    s, old_s = 0, 1
    t, old_t = 1, 0
    r, old_r = b, a

    while r != 0:
        quotient = old_r // r
        old_r, r = r, old_r - quotient * r
        old_s, s = s, old_s - quotient * s
        old_t, t = t, old_t - quotient * t

    return old_r, old_s, old_t


def inverse_of(n, p):
    """
    Returns the multiplicative inverse of
    n modulo p.

    This function returns an integer m such that
    (n * m) % p == 1.
    """
    gcd, x, y = extended_euclidean_algorithm(n, p)
    assert (n * x + p * y) % p == gcd

    if gcd != 1:
        # Either n is 0, or p is not a prime number.
        raise ValueError(
            '{} has no multiplicative inverse '
            'modulo {}'.format(n, p))
    else:
        return x % p
```

## Elliptic curves in Fp

对椭圆曲线取模，公式将变成如下形式

<!-- $\{(x, y) \in (\mathbb{F}_p)^2 | y^2 \equiv x^3 + ax + b \pmod{p}, 4a^3 + 27b^2 \ne 0\}\cup\{0\}$ -->
<img src="https://render.githubusercontent.com/render/math?math=\{(x, y) \in (\mathbb{F}_p)^2 | y^2 \equiv x^3 %2B ax %2B b \pmod{p}, 4a^3 %2B 27b^2 \ne 0\}\cup\{0\}" />

0 点仍然是无穷远点，(x, y) 是 Fp 中的整数。

![(x,y) in Fp^2](https://andrea.corbellini.name/images/elliptic-curves-mod-p.png)

(上图中 p = 19,97,127,487。可以对于每个 x 值，最多存在两个点，每个点关于 y=p/2 上下对称)

![singular curve](https://andrea.corbellini.name/images/singular-mod-p.png)

(y^2= x^3 (mod 29)) 不是一个有效的椭圆曲线，包含了 0 点 (0,0)

在有限域 Fp 中，椭圆曲线仍然形成一个阿贝尔群。

### Point addition

我们之前已经讨论过在椭圆曲线上 P+Q+R=0 的定义，三个点都在实属域 R 中。那么在有限域 Fp 中，将满足以下等式

<!-- $ax + by + c \equiv 0 \pmod{p}$ -->
<img src="https://render.githubusercontent.com/render/math?math=ax %2B by %2B c \equiv 0 \pmod{p}" />

![addition in Fp](https://andrea.corbellini.name/images/point-addition-mod-p.png)

(curve y^2=x^3-x+3 (mod 127), P=(16,20) and Q=(41,120))

Fp 中的加法属性

- Q + 0 = 0 + Q = Q (单位元的定义)
- 给定非零点 Q，其逆元 -Q 是横坐标相同，但纵坐标关于 y=p/2 横线对称的点，即 -Q=(2, -5 mod 29) = (2, 24)
- P+(-P)=0

### Algebraic sum

将上述图形方法转为代数算法来计算 P+Q=-R

直接将实数域的公式增加 mod p

<!-- $x_R= (m^2 - x_P - x_Q) mod p$ -->
<img src="https://render.githubusercontent.com/render/math?math=x_R= (m^2 - x_P - x_Q) mod p" />

<!-- $y_R= [y_P + m(x_R - x_P)] mod p$ -->
<img src="https://render.githubusercontent.com/render/math?math=y_R= [y_P %2B m(x_R - x_P)] mod p" />

or

<!-- $y_R= [y_P + m(x_R - x_P)] mod p$ -->
<img src="https://render.githubusercontent.com/render/math?math=y_R= [y_Q %2B m(x_R - x_Q)] mod p" />

对于斜率 m，当 xP != xQ

<!-- $m = (y_P - y_Q)*(x_P - x_Q)^{-1} mod p$ -->
<img src="https://render.githubusercontent.com/render/math?math=m = (y_P - y_Q)*(x_P - x_Q)^{-1} mod p" />

当 xP = xQ

<!-- $m = (3 x_P^2 + a)(2 y_P)^{-1} \bmod{p}$ -->
<img src="https://render.githubusercontent.com/render/math?math=m = (3 x_P^2 %2B a)(2 y_P)^{-1} \bmod{p}" />

### The order of an elliptic curve group

对于 Fp 的阶数 order (元素个数)，当 p 是一个很大的素数时，要计算 order 数量将会很困难， O(p)

### Scalar multiplication and cyclic subgroups

对于椭圆曲线 y^2=x^3+2x+3 (mod 97) 和点 P=(3,6)，P 只需要与自己相加 5 次即可回到初始点。

![just five distinct points](https://andrea.corbellini.name/images/cyclic-subgroup.png)

- 0P=0
- 1P=(3,6)
- 2P=(80,100)
- 3P=(80,87)
- 4P=(3,91)
- 5P=0
- ...

P 的倍数只有 5 个，且是循环出现的，于是我们可以重写一下结果：

- 5kP=0
- (5k+1)P=P
- (5k+2)P=2P
- (5k+3)P=3P
- (5k+4)P=4P

P 的倍数组成的集合是椭圆曲线在 Fp 有限域中的循环子群。 (the set of the multiples of is a cyclic subgroup of the group formed by the elliptic curve.)

在该循环子群中，点 P 为称作生成元 或 基点 (generator or base point)。

循环子群是 ECC 和其他密码系统的基础。

### Subgroup order

如何计算子群的阶数？

- order 阶数即为群中元素的个数，对于上述循环子群，order of P 即为满足 nP=0 的最小正整数。
- 根据拉格朗日定理 [Lagrange's theorem](<https://en.wikipedia.org/wiki/Lagrange%27s_theorem_(group_theory)>)， order of P 子群的阶数是父群的阶数的除数
  - 换言之，椭圆曲线包含 N 个点，其循环子群包含 n 个点，则 n 是 N 的除数

结合上述两条信息，计算子群阶数的步骤如下：

1. 计算椭圆曲线包含的元素个数 N 使用 [Schoof's algorithm](https://en.wikipedia.org/wiki/Schoof%27s_algorithm)
2. 找出所有 N 的除数
3. 对每个 N 的除数 n，计算 nP
4. 满足 nP=0 条件的最小的正整数，即为子群的阶数 order of the subgroup

例 1：在 y^2=(x^3-x+3) mod 37 中，总的点个数 N = 42，可能的 order n=1,2,3,6,7,14,21,42. 给定点 P=（2,3）,我们可以尝试计算 P,2P,3P,6P,7P, 一直到 7P=0，因此由 P 点作为基点的循环子群，其阶数(order of P) n=7

例 2: 在 Y^2=(x^3-x+1) mod 29 中，总的点个数 N = 37。 由于 N 是素数，其除数只有 1 和 37。当子群的 order n = 1 时，其中只能包含一个元素，即无穷远 0 点。当 n = 37 时，子群就是整个曲线点集合。

### Finding a base point

寻找基点(生成元)。

对于椭圆曲线加密算法，我们希望基点生成的子群拥有尽量多的个数，即 order 越大越好。因此我们会先算出椭圆曲线的点个数 N，然后选择其最大的除数作为子群的元素个数 n，再去匹配符合要求的基点。

令 h = N/n , 由于 n 是 N 的除数，固也是整数。我们称 h 为子群的辅因子 cofactor of the subgroup。

由于 nP=0 (循环子群的特性)， 而 N 是 n 的倍数，即 N = nh, 我们可得出

n(hP)=0

假设 n 是素数，用 G 表示所求的基点，则 G=hP。方法总结如下：

1. 计算椭圆曲线的点个数 N
2. 选择子群的阶数 n， 满足 n 是素数，且必须是 N 的除数
3. 计算子群辅因子 cofactor h = N/n
4. 在曲线上随机选择一个点 P
5. 计算 G = hP
6. 如果 G 是无穷远 0 点，返回第 4 步；不为 0 点，则我们找到了一个子群的基点(生成元)，其阶数为 n，辅因子为 h。

请注意，此算法仅在 n 是素数时才有效。如果 n 不是素数，则 G 的阶数可能是 n 的除数之一。

### Discrete logarithm

在循环子群内，当我们已知 P 和 Q 点，要如何求 P=kQ 中的 k 是多少呢？将循环子群看成一个圆形时钟，从 P 到 Q，实际上我们无法得知究竟转了多少圈。这个逆运算的问题被称为离散对数问题 discrete logarithm problem。

discrete logarithm problem 被认为是很困难的，这一特性同样被运用在其他加密算法中，例如 RSA, D-H。

所不同的是，ECC 使用更少位数的 k 就能达到相同安全级别。

### Domain parameters

我们的椭圆曲线算法将在有限域上的椭圆曲线的循环子群中工作。因此，我们的算法将需要以下参数

- 素数 p 作为有限域的阶数.
- 系数 a 和 b 定义椭圆曲线 (y^2 = x^3 + ax +b).
- 循环子群的基点 G 作为生成元.
- 循环子群的阶数 n.
- 循环子群的辅因子 h.

<<<<<<< HEAD
## 优化点相加运算过程
=======
### Random curves

尽管椭圆曲线加密大部分是安全的，但仍有一些是比较弱的，会有安全隐患。如何才能保证一条椭圆曲线是安全的呢？

为了解决这个问题，我们使用种子 S 进行 hash 去生成系数 a, b, 或者基点 G，甚至全部用种子随机生成。

![A simple sketch of how a random curve is generated from a seed](https://andrea.corbellini.name/images/random-parameters-generation.png)

(A simple sketch of how a random curve is generated from a seed: the hash of a random number is used to calculate different parameters of the curve.)

!["hard" problem: hash inversion](https://andrea.corbellini.name/images/seed-inversion.png)

(If we wanted to cheat and try to construct a seed from the domain parameters, we would have to solve a "hard" problem: hash inversion.)

参数由随机种子生成的曲线，称之为 **verifiably random**

## Elliptic Curve Cryptography

定义公私钥对

1. private key 是从 [1, n-1] (n 是子群的阶数) 中选取的整数 `d`
2. public key 是点 `H = dG` (G 是子群的基点)

如果我们知道私钥 d 和 基点 G 找到公钥 H 0 是很容易的，但是反过来，已知 H 和 G，要找到私钥 d 是很困难的。

### Encryption with ECDH

ECDH 是椭圆曲线 [Diffie-Hellman](https://en.wikipedia.org/wiki/Diffie%E2%80%93Hellman_key_exchange) 算法的变体。它实际上是一种密钥协商协议 [key-agreement protocol](https://en.wikipedia.org/wiki/Key-agreement_protocol)，而不是一种加密算法。ECDH 定义了如何在各方之间生成和交换密钥。如何使用这些密钥实际加密数据取决于我们。

Alice 和 Bob 想要隐私且安全的交换信息，不被第三方看到内容：

1. Alice 和 Bob 创建各自的公私钥对。Alice 的私钥 dA 公钥 HA = dA\*G，Bob 的是 dB 和 HB = dB \* G。 两人使用同一条曲线的同一个有限域（系数和生成元相同）
2. Alice 和 Bob 互相交换公钥 HA 和 HB ，第三方可见公钥，但无法知道两人的私钥。
3. Alice 计算出消息 S = dA\*HB , Bob 也计算出消息 S = dB\*HA， 两人会得到相同的结果

<!-- $S = d_A H_B = d_A (d_B G) = d_B (d_A G) = d_B H_A$ -->
<img src="https://render.githubusercontent.com/render/math?math=S =d_AH_B=d_A(d_BG)=d_B(d_AG)=d_BH_A" />

原理在于两人用自己的私钥乘以对方的公钥，其结果都是 dA\*dB\*G , 但第三方只知道公钥，就无法得到信息。

![Diffie-Hellman key exchange](https://andrea.corbellini.name/images/ecdh.png)

现在 Alice 和 Bob 已经获得了共享秘密 S ，他们可以通过对称加密交换数据。

[ECDH demo](https://github.com/andreacorbellini/ecc/blob/master/scripts/ecdhe.py)

### Ephemeral ECDH

ECDHE 中的“E”代表“Ephemeral”，指的是交换的密钥是临时的，而不是静态的。 例如，在 TLS 中使用 ECDHE，在建立连接时，客户端和服务器都会即时生成它们的公钥-私钥对。然后使用 TLS 证书对密钥进行签名（用于身份验证）并在各方之间进行交换。

### Signing with ECDSA

ECDH 不能体现所有权，即 Alice 签名的消息，只有 Bob 可以验证，第三方无法验证真伪。

ECDSA 可以实现这一场景，它是 DSA [Digital Signature Algorithm](https://en.wikipedia.org/wiki/Digital_Signature_Algorithm) 的一种变体。

ECSDA 处理消息的 hash 而不是消息本身，hash 函数由我们自己选择。hash 会被截断，与 n (子群的阶数)的位数相同，截断后的 hash 应是一个整数，用 `z` 表示。

Alice 为消息签名所执行的算法如下：

1. 从 [1, n-1] (n 是子群的阶数) 中选取随机的整数 `k`
2. 计算点 P=kG (G 是子群的基点)
3. 计算 r = xP mod n (xP 是 P 点横坐标)
4. 如果 r 是 0，返回第 1 步
5. 计算 s = k^-1(z + r\*dA) mod n (dA 是 Alice 的私钥, k^-1 是 k 在 k mod n 中的乘法逆元)
6. 如果 s 是 0，返回第 1 步

最终 (r, s) 对就是签名

![ECDSA sign](https://andrea.corbellini.name/images/ecdsa.png)

Alice 使用她的私钥 dA 和随机 k 对哈希 z 进行签名。 Bob 使用 Alice 的公钥 HA 验证消息是否已正确签名。

再次强调，n 需要是素数，否则无法求 k^-1。

### Verifying signatures

为了验证签名，我们需要 Alice 的公钥 HA、（截断的）hash `z`，还有签名 (r,s)。

1. 计算整数 u1 = s^-1 \* z mod n
2. 计算整数 u2 = s^-1 \* r mod n
3. 计算点 P = u1\*G + u2\*HA

当 r == xP mod n 时，签名有效。

### Correctness of the algorithm

算法的逻辑看起来不明显

P = u1\*G + u2\*HA

公钥的定义是 HA=dA\*G (dA 是私钥)

```math
P = u1*G + u2*HA
  = u1*G + u2*dA*G
  = (u1 + u2*dA)*G
```

再将u1 和u2 的定义代入

```math
P = (u1 + u2*dA)*G
  = (s^-1*z + s^-1*r*dA)*G
  = s^-1(z + r*dA)*G
```

这里我们为了简洁省略了“mod n”，并且因为 G 生成的循环子群具有 n 阶，因此“mod n”是多余的。

之前我们定义了 s = k^-1(z + r\*dA) mod n， 两边乘以 k 再除以 s 则

k = s^-1(z + r\*dA) mod n

代入 P 的表达式

```math
P = s^-1(z + r*dA)*G = k*G
```

这与签名时第2步相同，即如果 xP mod n 与 r 相同，则说明签名有效。

### Playing with ECDSA

[a Python script for signature generation and verification](https://github.com/andreacorbellini/ecc/blob/master/scripts/ecdsa.py)


### The importance of k

在生成 ECDSA 签名时，将秘密 k 保密很重要。如果我们对所有签名使用相同的 k，或者如果我们的随机数生成器在某种程度上是可预测的，那么攻击者将能够找到私钥！

著名的 PlayStation 3 事故 [This is the kind of mistake made by Sony a few years ago](http://www.bbc.com/news/technology-12116051)。索尼的ECDSA签名算法使用的时静态的 k，即每次的k值都相同，导致攻击者很容易就能破解私钥。
>>>>>>> 8f423d67

攻击者只需要购买两个游戏，然后提取他们的 hash (z1, z2) 和 签名 (r1,s1),(r2,s2)

1. 首先 r1 = r2 ,因为 r = xP mod n , P = kG ,如果k值不变， r也不会变
2. (s1 - s2) mod n = k^-1(z1 - z2) mod n
3. 两边同时乘以 k ， k(s1 - s2) mod n = (z1 - z2) mod n
4. k = (z1 - z2)(s1 - s2)^-1 mod n

最后通过k计算私钥 dS

s = k^-1 (z + r\*dS) mod n

dS = r^-1 (s\*k - z) mod n

## 其他 ECDSA 实现

- [ecc-secp256k1.py](./ecc_secp256k1.py)
- [elliptic.py](./elliptic.py)

> mac m1 芯片可能无法安装 fastecdsa , 可以使用下列命令安装，详见 [Cannot install in macOS BigSur (M1 chip)](https://github.com/AntonKueltz/fastecdsa/issues/74)

```sh
CFLAGS=-I/opt/homebrew/opt/gmp/include LDFLAGS=-L/opt/homebrew/opt/gmp/lib python3 -m pip install --no-binary :all: --no-use-pep517 fastecdsa
```

## 参考

- [Elliptic Curve Cryptography: a gentle introduction](https://andrea.corbellini.name/2015/05/17/elliptic-curve-cryptography-a-gentle-introduction/)
- [Elliptic Curve Cryptography: finite fields and discrete logarithms](https://andrea.corbellini.name/2015/05/23/elliptic-curve-cryptography-finite-fields-and-discrete-logarithms/)
- [Elliptic Curve Cryptography: ECDH and ECDSA](https://andrea.corbellini.name/2015/05/30/elliptic-curve-cryptography-ecdh-and-ecdsa/)
- [Elliptic Curve Cryptography: breaking security and a comparison with RSA](https://andrea.corbellini.name/2015/06/08/elliptic-curve-cryptography-breaking-security-and-a-comparison-with-rsa/)
- [github andreacorbellini/ecc](https://github.com/andreacorbellini/ecc)
- [ecdsa-math](https://happypeter.github.io/binfo/ecdsa-math.html)
- <https://hackernoon.com/what-is-the-math-behind-elliptic-curve-cryptography-f61b25253da3>
- <https://www.youtube.com/watch?v=iB3HcPgm_FI>
- <https://github.com/wobine/blackboard101/blob/master/EllipticCurvesPart4-PrivateKeyToPublicKey.py>
- <https://eng.paxos.com/blockchain-101-foundational-math>
- <https://eng.paxos.com/blockchain-101-elliptic-curve-cryptography><|MERGE_RESOLUTION|>--- conflicted
+++ resolved
@@ -471,9 +471,6 @@
 - 循环子群的阶数 n.
 - 循环子群的辅因子 h.
 
-<<<<<<< HEAD
-## 优化点相加运算过程
-=======
 ### Random curves
 
 尽管椭圆曲线加密大部分是安全的，但仍有一些是比较弱的，会有安全隐患。如何才能保证一条椭圆曲线是安全的呢？
@@ -605,7 +602,6 @@
 在生成 ECDSA 签名时，将秘密 k 保密很重要。如果我们对所有签名使用相同的 k，或者如果我们的随机数生成器在某种程度上是可预测的，那么攻击者将能够找到私钥！
 
 著名的 PlayStation 3 事故 [This is the kind of mistake made by Sony a few years ago](http://www.bbc.com/news/technology-12116051)。索尼的ECDSA签名算法使用的时静态的 k，即每次的k值都相同，导致攻击者很容易就能破解私钥。
->>>>>>> 8f423d67
 
 攻击者只需要购买两个游戏，然后提取他们的 hash (z1, z2) 和 签名 (r1,s1),(r2,s2)
 
