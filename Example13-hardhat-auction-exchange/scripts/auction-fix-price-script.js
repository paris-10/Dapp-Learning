--- conflicted
+++ resolved
@@ -34,13 +34,8 @@
     let erc721Id =  nftbalBigNumber.toNumber() -1 ;
     console.log("owner nft balance", nftbalBigNumber.toNumber());
 
-<<<<<<< HEAD
     const auctionFixedPrice = await hre.ethers.getContractAt("contracts/AuctionFixedPrice:AuctionFixedPrice", auction);
-
-=======
-    const auctionFixedPrice = await hre.ethers.getContractAt("AuctionFixedPrice", auction);
     let auctionFixedPriceAlice = auctionFixedPrice.connect(Alice);
->>>>>>> 9a9d5df4
     console.log("auctionFixedPrice deployed to:", auctionFixedPrice.address);
      await nfttoken.approve(auction, erc721Id);
 
