// We require the Hardhat Runtime Environment explicitly here. This is optional 
// but useful for running the script in a standalone fashion through `node <script>`.
//
// When running the script with `hardhat run <script>` you'll find the Hardhat
// Runtime Environment's members available in the global scope.
const hre = require("hardhat");
import { Counter } from "../typechain/Counter";


async function main() {
    // await hre.run('compile');
  //  const [owner,Alice,Bob,Test] = await hre.ethers.getSigners();
    const [owner,Alice,Test,Bob] = await hre.ethers.getSigners();


  console.log("owner:" , owner.address);
  console.log("Alice:" , Alice.address);
  console.log("Bob:" , Bob.address);
  console.log("test:" , Test.address);

  //todo deploy erc721 & erc20
   const erc20 = "0x7B698903d4A52f0A00a4288C0f1b9bC07B161748";
   const erc721 = "0xBf2efA0AdB1DaFBF051B302F881bAC56c2a35db7";
   const auction = "0xCA6Fa6ed9c5808767632E718427e3A6D5278f19b";

<<<<<<< HEAD
    const token = await hre.ethers.getContractAt("IERC20",erc20) ;
=======
    const token = await hre.ethers.getContractAt("contracts/IERC20:IERC20",erc20);
>>>>>>> 52928ea5

    // transfer some token to Alice
    await token.transfer(Bob.address,1000);

    const bal =  await token.balanceOf(Bob.address);
    console.log("Bob erc20 balance: ", bal.toNumber())

<<<<<<< HEAD
    const nfttoken = await hre.ethers.getContractAt("IMyERC721",erc721) as IMyERC721;
=======
    const nfttoken = await hre.ethers.getContractAt("contracts/IMyERC721:IMyERC721",erc721);
>>>>>>> 52928ea5

    // mint nft  to owner
    let mintTx = await nfttoken.mintWithTokenURI(owner.address, "www.baidu.com");
    let txreceipt  =  await mintTx.wait();
    console.log(txreceipt);

    let nftbalBigNumber  =   await nfttoken.balanceOf(owner.address) ;

    // id from 0
    let erc721Id =  nftbalBigNumber.toNumber() -1 ;
    console.log("owner nft balance", nftbalBigNumber.toNumber());
   console.log("erc721 id is: ", erc721Id );

    await nfttoken.approve(auction, erc721Id);


    console.log(erc721Id, "approve success");
    const auctionUnfixedPrice = await hre.ethers.getContractAt("contracts/AuctionUnfixedPrice:AuctionUnfixedPrice", auction);



    var timestamp=new Date().getTime();
    const endTime = timestamp + 15*1000;
    console.log("endtime: ", endTime);

    await auctionUnfixedPrice.createTokenAuction(erc721, erc721Id,erc20,100, endTime);

    const auctionDetail =  await  auctionUnfixedPrice.getTokenAuctionDetails(erc721,erc721Id);



     const tokenBob = token.connect(Bob);

    await tokenBob.approve(auction, 1000);
    console.log("Bob approve auction contract successfully ");

    let allow = await  token.allowance(Bob.address,auction);
    console.log("Bob allowans: ", allow.toNumber());

     const auctionUnfixedPriceBob  = auctionUnfixedPrice.connect(Bob);
     await auctionUnfixedPriceBob.bid(erc721,erc721Id, 200);

    console.log("Bob bid successfully: ");

    function sleep (time) {
        return new Promise((resolve) => setTimeout(resolve, time));
    }

    await sleep(15000);

    await auctionUnfixedPrice.executeSale(erc721, erc721Id);

    const auctionDetail1 =  await  auctionUnfixedPrice.getTokenAuctionDetails(erc721,erc721Id);

    console.log(auctionDetail1);
     let erc721IdOwner = await  nfttoken.ownerOf(erc721Id);

     console.log(erc721Id, "nft owner: ", erc721IdOwner);



}

// We recommend this pattern to be able to use async/await everywhere
// and properly handle errors.
main()
  .then(() => process.exit(0))
  .catch(error => {
    console.error(error);
    process.exit(1);
  });




// auctionUnfixedPrice.executeSale(erc721, erc721Id).then((result) => {
//   }, (error) => {
//     console.log(error);
    // error.reason - The Revert reason; this is what you probably care about. :)
    // Additionally:
    // - error.address - the contract address
    // - error.args - [ BigNumber(1), BigNumber(2), BigNumber(3) ] in this case
    // - error.method - "someMethod()" in this case
    // - error.errorSignature - "Error(string)" (the EIP 838 sighash; supports future custom errors)
    // - error.errorArgs - The arguments passed into the error (more relevant post EIP 838 custom errors)
    // - error.transaction - The call transaction used
//});<|MERGE_RESOLUTION|>--- conflicted
+++ resolved
@@ -23,11 +23,8 @@
    const erc721 = "0xBf2efA0AdB1DaFBF051B302F881bAC56c2a35db7";
    const auction = "0xCA6Fa6ed9c5808767632E718427e3A6D5278f19b";
 
-<<<<<<< HEAD
-    const token = await hre.ethers.getContractAt("IERC20",erc20) ;
-=======
+
     const token = await hre.ethers.getContractAt("contracts/IERC20:IERC20",erc20);
->>>>>>> 52928ea5
 
     // transfer some token to Alice
     await token.transfer(Bob.address,1000);
@@ -35,11 +32,8 @@
     const bal =  await token.balanceOf(Bob.address);
     console.log("Bob erc20 balance: ", bal.toNumber())
 
-<<<<<<< HEAD
-    const nfttoken = await hre.ethers.getContractAt("IMyERC721",erc721) as IMyERC721;
-=======
+
     const nfttoken = await hre.ethers.getContractAt("contracts/IMyERC721:IMyERC721",erc721);
->>>>>>> 52928ea5
 
     // mint nft  to owner
     let mintTx = await nfttoken.mintWithTokenURI(owner.address, "www.baidu.com");
