--- conflicted
+++ resolved
@@ -41,20 +41,13 @@
     // id from 0
     let erc721Id =  nftbalBigNumber.toNumber() -1 ;
     console.log("owner nft balance", nftbalBigNumber.toNumber());
-
-<<<<<<< HEAD
-    const auctionUnfixedPrice = await hre.ethers.getContractAt("contracts/AuctionUnfixedPrice:AuctionUnfixedPrice", auction);
-
-    console.log("auctionUnfixedPrice deployed to:", auctionUnfixedPrice.address);
-=======
    console.log("erc721 id is: ", erc721Id );
->>>>>>> 9a9d5df4
 
     await nfttoken.approve(auction, erc721Id);
 
 
     console.log(erc721Id, "approve success");
-    const auctionUnfixedPrice = await hre.ethers.getContractAt("AuctionUnfixedPrice", auction);
+    const auctionUnfixedPrice = await hre.ethers.getContractAt("contracts/AuctionUnfixedPrice:AuctionUnfixedPrice", auction);
 
 
 
