## Graph 介绍
编写智能合约时，通常状态的变化是通过触发一个事件来表达，The Graph 则是捕捉区块链事件并提供一个查询事件的 GraphQL 接口，让我们可以方便的跟踪数据的变化。实际上很多defi协议及都是 The Graph 来基于查询数据。  

## 参考文档  
官方文档：   
https://thegraph.com/docs/introduction
   
本项目参考文档：  
https://mp.weixin.qq.com/s/DlC5jAS_CzXuOZFmmveNXA  
https://dev.to/dabit3/building-graphql-apis-on-ethereum-4poa  
   
## 流程概述   
  - 在 Ropsten 部署一个合约，并调用触发事件。
  - 创建定义数据索引的 Subgraph。
  - 部署 Subgraph 到 TheGraph，实现数据索引。
  - 在前端 DApp 中查询索引数据。
  
如果你有自己的私有链，这可以克隆 Graph 节点代码 https://github.com/graphprotocol/graph-node/  自己运行Graph节点来完成数据的索引。  

TheGraph 中定义如何为数据建立索引，称为 Subgraph，它包含三个组件：  
- Manifest 清单(subgraph.yaml) - 定义配置项  
- Schema 模式(schema.graphql) - 定义数据 , 参考文档 https://graphql.cn/learn/
- Mapping 映射(mapping.ts) - 定义事件到数据的转换 
   

   
## 操作步骤   
1)  安装相关依赖
```
  npm install
```

2) 配置私钥  
在 sk.txt 中，配置账户私钥    

3) 部署合约  
```
  npx hardhat run ./scripts/deploy.js --network kovan
```

输出信息类似如下:  
```
Deploying contracts with the account: xxxxxxxxxxxxxx
Account balance: 10000000000000000000000
Token address: 0x5FbDB2315678afecb367f032d93F642f64180aa3
Transfer 50 to receiver  0xf39Fd6e51aad88F6F4ce6aB8827279cffFb92266
Account balance of receiver is:  50
```

4) TheGraph 创建一个 Subgraph 空间  
因为需要借助 TheGraph 的节点来完成数据的索引，因此我们需要在 [TheGraph网站](https://thegraph.com/) 上创建一个 Subgraph。

如果没有The Graph 的账户，可以用 GitHub 注册。
创建账户之后，点击右上角账户的图标，会出现 "Dashboard" 和 "Sign out" 两个选项，选择 "Dashboard" 进入仪表盘，然后点击右侧的“Add Subgraph" 就可以开始通过界面创建 subgraph.
进入 "Create a subgraph" 界面，输入 "Subgraph NAME", 这里假设输入的 "subgraph name" 为 "graphtest", 后续说明均以这个 subgraph name 为例进行说明. 同时，输入 "SUBTITLE" 为 ”graphtest“, 然后点击 "Create subgraph"


5) 开发和部署 subgraph  
先使用 NPM 在全局安装 Graph CLI  
```
 npm install -g @graphprotocol/graph-cli
```


6) 初始化配置: 
```
  graph init <GITHUB_USERNAME>/<SUBGRAPH_NAME>
```

 - GITHUB_USERNAME:  thegraph 的账户，可以登录 [TheGraph 网站](https://thegraph.com/) ，然后进入 Dashboard 查看
 - SUBGRAPH_NAME： 上面在 Thegraph 创建的 subgraph 空间名字 ( 这里以 graphtest 为例 )

最终命令样式如下:  
```
  graph init longdacao/graphtest
```

7) 输入信息如下:
```
✔ Subgraph name · longdacao/graphtest
✔ Directory to create the subgraph in · Gameplayer
✔ Ethereum network · kovan
✔ Contract address · 0x5FbDB2315678afecb367f032d93F642f64180aa3
✖ Failed to fetch ABI from Etherscan: request to https://api-kovan.etherscan.io/api?module=contract&action=getabi&address=0x5FbDB2315678afecb367f032d93F642f64180aa3 failed, reason: connect ETIMEDOUT 103.240.180.117:443
✔ ABI file (path) · /Users/app/temp/DappLearn/Example08-hardhat-graph/abis/SimpleToken.json
✔ Contract Name · SimpleToken

 输出说明
1. 在 "Subgraph name" 和 "Directory to create the subgraph"  这里，直接回车即可
2. Ethereum network 这里选择 kovan
3. "Contract address" 这里输入在步骤 3 中部署合约时生成的合约地址
4. 上面执行到 "fetch ABI from Etherscan" 时会报执行失败，然后出现 "ABI file (path)" 字样，提示输入本机中 abi 的文件路径，这里我们输入 SimpleToken.json 所在的路径即可
``` 

8) 定义模式  
这里，已经根据 SimpleToken 合约，调整了 schema.graphql, mapping.ts, 所以我们使用调整后的这两个个文件。

- 复制文件
```
  >> 复制 schema.graphql 文件
  cp ./scripts/schema.graphql graphtest/   

  >> 复制 mapping.ts 文件
  cp ./scripts/mapping.ts graphtest/src
```
   

9) 部署 Subgraph
在控制台先用 graph auth 进行授权:  
```
  graph auth https://api.thegraph.com/deploy/ <ACCESS_TOKEN>
```
<ACCESS_TOKEN> 请使用你在创建 Subgraph 空间提示的 Access token。
然后使用 graph deploy 进行部署：

```
  graph deploy \
    --debug \
    --node https://api.thegraph.com/deploy/ \
    --ipfs https://api.thegraph.com/ipfs/ \
    <SUBGRAPH_NAME>
```
<SUBGRAPH_NAME> 使用完成的 Subgraph 名称，我们这里是：longdacao/graphtest 。


10) 在 TheGraph 查看  
如果顺利的话，可以在 TheGraph 的面板上观察到 subgraph 索引过程，初始索引可能需要等待几分钟


## to do
在 thegraph 网站上支持字段过滤  
https://thegraph.com/   

<<<<<<< HEAD
参考链接：  
https://dev.to/dabit3/building-graphql-apis-on-ethereum-4poa   
https://mp.weixin.qq.com/s/DlC5jAS_CzXuOZFmmveNXA   
https://learnblockchain.cn/article/2566           
=======
参考链接：
  https://dev.to/dabit3/building-graphql-apis-on-ethereum-4poa 
     https://mp.weixin.qq.com/s/DlC5jAS_CzXuOZFmmveNXA
     https://learnblockchain.cn/article/2566  
           
>>>>>>> b4cd7a0f
<|MERGE_RESOLUTION|>--- conflicted
+++ resolved
@@ -130,16 +130,3 @@
 ## to do
 在 thegraph 网站上支持字段过滤  
 https://thegraph.com/   
-
-<<<<<<< HEAD
-参考链接：  
-https://dev.to/dabit3/building-graphql-apis-on-ethereum-4poa   
-https://mp.weixin.qq.com/s/DlC5jAS_CzXuOZFmmveNXA   
-https://learnblockchain.cn/article/2566           
-=======
-参考链接：
-  https://dev.to/dabit3/building-graphql-apis-on-ethereum-4poa 
-     https://mp.weixin.qq.com/s/DlC5jAS_CzXuOZFmmveNXA
-     https://learnblockchain.cn/article/2566  
-           
->>>>>>> b4cd7a0f
